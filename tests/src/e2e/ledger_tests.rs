--- conflicted
+++ resolved
@@ -17,7 +17,7 @@
 use color_eyre::eyre::Result;
 use setup::constants::*;
 
-use crate::e2e::setup::{self, find_address, single_node_net, sleep, Bin, Who};
+use crate::e2e::setup::{self, find_address, sleep, Bin, Who};
 use crate::{run, run_as};
 
 /// Test that when we "run-ledger" with all the possible command
@@ -26,7 +26,6 @@
 #[test]
 fn run_ledger() -> Result<()> {
     let test = setup::single_node_net()?;
-
     let cmd_combinations = vec![vec!["ledger"], vec!["ledger", "run"]];
 
     // Start the ledger as a validator
@@ -42,8 +41,6 @@
         let mut ledger =
             run_as!(test, Who::NonValidator, Bin::Node, args, Some(20))?;
         ledger.exp_string("Anoma ledger node started")?;
-        // TODO: I'm (batconjurer) not sure the intention of this test but this
-        // may need to be changed
         if !cfg!(feature = "ABCI") {
             ledger.exp_string(
                 "This node is a validator (NOT in the active validator set)",
@@ -98,7 +95,7 @@
 /// 6. Run the ledger again, it should start from fresh state
 #[test]
 fn run_ledger_load_state_and_reset() -> Result<()> {
-    let test = single_node_net()?;
+    let test = setup::single_node_net()?;
 
     // 1. Run the ledger node
     let mut ledger =
@@ -157,7 +154,7 @@
 /// 6. Query token balance
 #[test]
 fn ledger_txs_and_queries() -> Result<()> {
-    let test = setup::single_node_net()?;
+    let test = setup::network(|genesis| genesis)?;
 
     // 1. Run the ledger node
     let mut ledger =
@@ -341,7 +338,7 @@
     ];
 
     let mut client = run!(test, Bin::Client, tx_args, Some(20))?;
-    if !cfg!(feature = "ABCI"){
+    if !cfg!(feature = "ABCI") {
         client.exp_string("Transaction accepted")?;
     }
     client.exp_string("Transaction applied")?;
@@ -380,22 +377,19 @@
         BERTHA,
         "--amount",
         "1_000_000.1",
-<<<<<<< HEAD
         "--fee-amount",
         "0",
         "--gas-limit",
         "0",
         "--fee-token",
         XAN,
-=======
         // Force to ignore client check that fails on the balance check of the
         // source address
         "--force",
->>>>>>> ed0e04b9
     ];
 
     let mut client = run!(test, Bin::Client, tx_args, Some(20))?;
-    if !cfg!(feature = "ABCI"){
+    if !cfg!(feature = "ABCI") {
         client.exp_string("Transaction accepted")?;
     }
     client.exp_string("Transaction applied")?;
