--- conflicted
+++ resolved
@@ -3,14 +3,10 @@
 
 use anoma::gossip::mm::MmHost;
 use anoma::proto::{Intent, IntentId, Tx};
-<<<<<<< HEAD
-use anoma::types::address::xan;
-use anoma::types::transaction::{Fee, WrapperTx};
-=======
-use anoma::types::address::Address;
+use anoma::types::address::{xan, Address};
 use anoma::types::intent::{IntentTransfers, MatchedExchanges};
 use anoma::types::key::ed25519::Keypair;
->>>>>>> 60158343
+use anoma::types::transaction::{Fee, WrapperTx};
 use anoma::vm::wasm;
 use borsh::{BorshDeserialize, BorshSerialize};
 use tendermint::net;
@@ -164,14 +160,19 @@
         match mm_message {
             MatchmakerMessage::InjectTx(tx_data) => {
                 let tx_code = self.tx_code.clone();
-<<<<<<< HEAD
-                let keypair = wallet::defaults::matchmaker_keypair();
+                let matches =
+                    MatchedExchanges::try_from_slice(&tx_data[..]).unwrap();
+                let intent_transfers = IntentTransfers {
+                    matches,
+                    source: self.tx_source_address.clone(),
+                };
+                let tx_data = intent_transfers.try_to_vec().unwrap();
                 let tx = WrapperTx::new(
                     Fee {
                         amount: 0.into(),
                         token: xan(),
                     },
-                    &keypair,
+                    &self.tx_signing_key,
                     rpc::query_epoch(args::Query {
                         ledger_address: self.ledger_address.clone(),
                     })
@@ -181,27 +182,15 @@
                          not fail",
                     ),
                     0.into(),
-                    Tx::new(tx_code, Some(tx_data)),
+                    Tx::new(tx_code, Some(tx_data)).sign(&self.tx_signing_key),
                 );
 
-                let response =
-                    broadcast_tx(self.ledger_address.clone(), tx, &keypair)
-                        .await;
-                println!("{:#?}", response);
-=======
-                let matches =
-                    MatchedExchanges::try_from_slice(&tx_data[..]).unwrap();
-                let intent_transfers = IntentTransfers {
-                    matches,
-                    source: self.tx_source_address.clone(),
-                };
-                let tx_data = intent_transfers.try_to_vec().unwrap();
-                let tx =
-                    Tx::new(tx_code, Some(tx_data)).sign(&self.tx_signing_key);
-                let tx_bytes = tx.to_bytes();
-
-                let response =
-                    broadcast_tx(self.ledger_address.clone(), tx_bytes).await;
+                let response = broadcast_tx(
+                    self.ledger_address.clone(),
+                    tx,
+                    &self.tx_signing_key,
+                )
+                .await;
                 match response {
                     Ok(tx_response) => {
                         tracing::info!(
@@ -218,7 +207,6 @@
                         );
                     }
                 }
->>>>>>> 60158343
             }
             MatchmakerMessage::RemoveIntents(intents_id) => {
                 intents_id.into_iter().for_each(|intent_id| {
