//! The CLI commands that are re-used between the executables `anoma`,
//! `anoma-node` and `anoma-client`.
//!
//! The `anoma` executable groups together the most commonly used commands
//! inlined from the node and the client. The other commands for the node or the
//! client can be dispatched via `anoma node ...` or `anoma client ...`,
//! respectively.

pub mod context;
mod utils;

use clap::{AppSettings, ArgGroup, ArgMatches};
use color_eyre::eyre::Result;
pub use utils::safe_exit;
use utils::*;

pub use self::context::Context;

include!("../../version.rs");

const APP_NAME: &str = "Namada";

// Main Anoma sub-commands
const NODE_CMD: &str = "node";
const CLIENT_CMD: &str = "client";
const WALLET_CMD: &str = "wallet";

pub mod cmds {
    use clap::AppSettings;

    use super::utils::*;
    use super::{args, ArgMatches, CLIENT_CMD, NODE_CMD, WALLET_CMD};

    /// Commands for `anoma` binary.
    #[allow(clippy::large_enum_variant)]
    #[derive(Clone, Debug)]
    pub enum Anoma {
        // Sub-binary-commands
        Node(AnomaNode),
        Client(AnomaClient),
        Wallet(AnomaWallet),

        // Inlined commands from the node.
        Ledger(Ledger),

        // Inlined commands from the client.
        TxCustom(TxCustom),
        TxTransfer(TxTransfer),
        TxUpdateVp(TxUpdateVp),
        TxInitNft(TxInitNft),
        TxMintNft(TxMintNft),
        TxInitProposal(TxInitProposal),
        TxVoteProposal(TxVoteProposal),
    }

    impl Cmd for Anoma {
        fn add_sub(app: App) -> App {
            app.subcommand(AnomaNode::def())
                .subcommand(AnomaClient::def())
                .subcommand(AnomaWallet::def())
                .subcommand(Ledger::def())
                .subcommand(TxCustom::def())
                .subcommand(TxTransfer::def())
                .subcommand(TxUpdateVp::def())
                .subcommand(TxInitNft::def())
                .subcommand(TxMintNft::def())
                .subcommand(TxInitProposal::def())
                .subcommand(TxVoteProposal::def())
        }

        fn parse(matches: &ArgMatches) -> Option<Self> {
            let node = SubCmd::parse(matches).map(Self::Node);
            let client = SubCmd::parse(matches).map(Self::Client);
            let wallet = SubCmd::parse(matches).map(Self::Wallet);
            let ledger = SubCmd::parse(matches).map(Self::Ledger);
            let tx_custom = SubCmd::parse(matches).map(Self::TxCustom);
            let tx_transfer = SubCmd::parse(matches).map(Self::TxTransfer);
            let tx_update_vp = SubCmd::parse(matches).map(Self::TxUpdateVp);
            let tx_nft_create = SubCmd::parse(matches).map(Self::TxInitNft);
            let tx_nft_mint = SubCmd::parse(matches).map(Self::TxMintNft);
            let tx_init_proposal =
                SubCmd::parse(matches).map(Self::TxInitProposal);
            let tx_vote_proposal =
                SubCmd::parse(matches).map(Self::TxVoteProposal);
            node.or(client)
                .or(wallet)
                .or(ledger)
                .or(tx_custom)
                .or(tx_transfer)
                .or(tx_update_vp)
                .or(tx_nft_create)
                .or(tx_nft_mint)
                .or(tx_init_proposal)
                .or(tx_vote_proposal)
        }
    }

    /// Used as top-level commands (`Cmd` instance) in `anoman` binary.
    /// Used as sub-commands (`SubCmd` instance) in `anoma` binary.
    #[derive(Clone, Debug)]
    #[allow(clippy::large_enum_variant)]
    pub enum AnomaNode {
        Ledger(Ledger),
        Config(Config),
    }

    impl Cmd for AnomaNode {
        fn add_sub(app: App) -> App {
            app.subcommand(Ledger::def()).subcommand(Config::def())
        }

        fn parse(matches: &ArgMatches) -> Option<Self> {
            let ledger = SubCmd::parse(matches).map(Self::Ledger);
            let config = SubCmd::parse(matches).map(Self::Config);
            ledger.or(config)
        }
    }
    impl SubCmd for AnomaNode {
        const CMD: &'static str = NODE_CMD;

        fn parse(matches: &ArgMatches) -> Option<Self> {
            matches
                .subcommand_matches(Self::CMD)
                .and_then(<Self as Cmd>::parse)
        }

        fn def() -> App {
            <Self as Cmd>::add_sub(
                App::new(Self::CMD)
                    .about("Node sub-commands.")
                    .setting(AppSettings::SubcommandRequiredElseHelp),
            )
        }
    }

    /// Used as top-level commands (`Cmd` instance) in `anomac` binary.
    /// Used as sub-commands (`SubCmd` instance) in `anoma` binary.
    #[derive(Clone, Debug)]
    #[allow(clippy::large_enum_variant)]
    pub enum AnomaClient {
        /// The [`super::Context`] provides access to the wallet and the
        /// config. It will generate a new wallet and config, if they
        /// don't exist.
        WithContext(AnomaClientWithContext),
        /// Utils don't have [`super::Context`], only the global arguments.
        WithoutContext(Utils),
    }

    impl Cmd for AnomaClient {
        fn add_sub(app: App) -> App {
            app
                // Simple transactions
                .subcommand(TxCustom::def().display_order(1))
                .subcommand(TxTransfer::def().display_order(1))
                .subcommand(TxUpdateVp::def().display_order(1))
                .subcommand(TxInitAccount::def().display_order(1))
                .subcommand(TxInitValidator::def().display_order(1))
                // Nft transactions
                .subcommand(TxInitNft::def().display_order(1))
                .subcommand(TxMintNft::def().display_order(1))
                // Proposal transactions
                .subcommand(TxInitProposal::def().display_order(1))
                .subcommand(TxVoteProposal::def().display_order(1))
                // PoS transactions
                .subcommand(Bond::def().display_order(2))
                .subcommand(Unbond::def().display_order(2))
                .subcommand(Withdraw::def().display_order(2))
                // Queries
                .subcommand(QueryEpoch::def().display_order(3))
                .subcommand(QueryBalance::def().display_order(3))
                .subcommand(QueryBonds::def().display_order(3))
                .subcommand(QueryVotingPower::def().display_order(3))
                .subcommand(QuerySlashes::def().display_order(3))
                .subcommand(QueryResult::def().display_order(3))
                .subcommand(QueryRawBytes::def().display_order(3))
                .subcommand(QueryProposal::def().display_order(3))
                .subcommand(QueryProposalResult::def().display_order(3))
                .subcommand(QueryProtocolParameters::def().display_order(3))
                // Utils
                .subcommand(Utils::def().display_order(5))
        }

        fn parse(matches: &ArgMatches) -> Option<Self> {
            use AnomaClientWithContext::*;
            let tx_custom = Self::parse_with_ctx(matches, TxCustom);
            let tx_transfer = Self::parse_with_ctx(matches, TxTransfer);
            let tx_update_vp = Self::parse_with_ctx(matches, TxUpdateVp);
            let tx_init_account = Self::parse_with_ctx(matches, TxInitAccount);
            let tx_init_validator =
                Self::parse_with_ctx(matches, TxInitValidator);
            let tx_nft_create = Self::parse_with_ctx(matches, TxInitNft);
            let tx_nft_mint = Self::parse_with_ctx(matches, TxMintNft);
            let tx_init_proposal =
                Self::parse_with_ctx(matches, TxInitProposal);
            let tx_vote_proposal =
                Self::parse_with_ctx(matches, TxVoteProposal);
            let bond = Self::parse_with_ctx(matches, Bond);
            let unbond = Self::parse_with_ctx(matches, Unbond);
            let withdraw = Self::parse_with_ctx(matches, Withdraw);
            let query_epoch = Self::parse_with_ctx(matches, QueryEpoch);
            let query_balance = Self::parse_with_ctx(matches, QueryBalance);
            let query_bonds = Self::parse_with_ctx(matches, QueryBonds);
            let query_voting_power =
                Self::parse_with_ctx(matches, QueryVotingPower);
            let query_slashes = Self::parse_with_ctx(matches, QuerySlashes);
            let query_result = Self::parse_with_ctx(matches, QueryResult);
            let query_raw_bytes = Self::parse_with_ctx(matches, QueryRawBytes);
            let query_proposal = Self::parse_with_ctx(matches, QueryProposal);
            let query_proposal_result =
                Self::parse_with_ctx(matches, QueryProposalResult);
            let query_protocol_parameters =
                Self::parse_with_ctx(matches, QueryProtocolParameters);
            let utils = SubCmd::parse(matches).map(Self::WithoutContext);
            tx_custom
                .or(tx_transfer)
                .or(tx_update_vp)
                .or(tx_init_account)
                .or(tx_init_validator)
                .or(tx_nft_create)
                .or(tx_nft_mint)
                .or(tx_init_proposal)
                .or(tx_vote_proposal)
                .or(bond)
                .or(unbond)
                .or(withdraw)
                .or(query_epoch)
                .or(query_balance)
                .or(query_bonds)
                .or(query_voting_power)
                .or(query_slashes)
                .or(query_result)
                .or(query_raw_bytes)
                .or(query_proposal)
                .or(query_proposal_result)
                .or(query_protocol_parameters)
                .or(utils)
        }
    }

    impl AnomaClient {
        /// A helper method to parse sub cmds with context
        fn parse_with_ctx<T: SubCmd>(
            matches: &ArgMatches,
            sub_to_self: impl Fn(T) -> AnomaClientWithContext,
        ) -> Option<Self> {
            SubCmd::parse(matches)
                .map(|sub| Self::WithContext(sub_to_self(sub)))
        }
    }

    impl SubCmd for AnomaClient {
        const CMD: &'static str = CLIENT_CMD;

        fn parse(matches: &ArgMatches) -> Option<Self> {
            matches
                .subcommand_matches(Self::CMD)
                .and_then(<Self as Cmd>::parse)
        }

        fn def() -> App {
            <Self as Cmd>::add_sub(
                App::new(Self::CMD)
                    .about("Client sub-commands.")
                    .setting(AppSettings::SubcommandRequiredElseHelp),
            )
        }
    }

    #[derive(Clone, Debug)]
    pub enum AnomaClientWithContext {
        // Ledger cmds
        TxCustom(TxCustom),
        TxTransfer(TxTransfer),
        QueryResult(QueryResult),
        TxUpdateVp(TxUpdateVp),
        TxInitAccount(TxInitAccount),
        TxInitValidator(TxInitValidator),
        TxInitNft(TxInitNft),
        TxMintNft(TxMintNft),
        TxInitProposal(TxInitProposal),
        TxVoteProposal(TxVoteProposal),
        Bond(Bond),
        Unbond(Unbond),
        Withdraw(Withdraw),
        QueryEpoch(QueryEpoch),
        QueryBalance(QueryBalance),
        QueryBonds(QueryBonds),
        QueryVotingPower(QueryVotingPower),
        QuerySlashes(QuerySlashes),
        QueryRawBytes(QueryRawBytes),
        QueryProposal(QueryProposal),
        QueryProposalResult(QueryProposalResult),
        QueryProtocolParameters(QueryProtocolParameters),
    }

    #[derive(Clone, Debug)]
    pub enum AnomaWallet {
        /// Key management commands
        Key(WalletKey),
        /// Address management commands
        Address(WalletAddress),
    }

    impl Cmd for AnomaWallet {
        fn add_sub(app: App) -> App {
            app.subcommand(WalletKey::def())
                .subcommand(WalletAddress::def())
        }

        fn parse(matches: &ArgMatches) -> Option<Self> {
            let key = SubCmd::parse(matches).map(Self::Key);
            let address = SubCmd::parse(matches).map(Self::Address);
            key.or(address)
        }
    }

    impl SubCmd for AnomaWallet {
        const CMD: &'static str = WALLET_CMD;

        fn parse(matches: &ArgMatches) -> Option<Self> {
            matches
                .subcommand_matches(Self::CMD)
                .and_then(<Self as Cmd>::parse)
        }

        fn def() -> App {
            <Self as Cmd>::add_sub(
                App::new(Self::CMD)
                    .about("Wallet sub-commands.")
                    .setting(AppSettings::SubcommandRequiredElseHelp),
            )
        }
    }

    #[derive(Clone, Debug)]
    #[allow(clippy::large_enum_variant)]
    pub enum WalletKey {
        Gen(KeyGen),
        Find(KeyFind),
        List(KeyList),
        Export(Export),
    }

    impl SubCmd for WalletKey {
        const CMD: &'static str = "key";

        fn parse(matches: &ArgMatches) -> Option<Self> {
            matches.subcommand_matches(Self::CMD).and_then(|matches| {
                let generate = SubCmd::parse(matches).map(Self::Gen);
                let lookup = SubCmd::parse(matches).map(Self::Find);
                let list = SubCmd::parse(matches).map(Self::List);
                let export = SubCmd::parse(matches).map(Self::Export);
                generate.or(lookup).or(list).or(export)
            })
        }

        fn def() -> App {
            App::new(Self::CMD)
                .about(
                    "Keypair management, including methods to generate and \
                     look-up keys.",
                )
                .setting(AppSettings::SubcommandRequiredElseHelp)
                .subcommand(KeyGen::def())
                .subcommand(KeyFind::def())
                .subcommand(KeyList::def())
                .subcommand(Export::def())
        }
    }

    /// Generate a new keypair and an implicit address derived from it
    #[derive(Clone, Debug)]
    pub struct KeyGen(pub args::KeyAndAddressGen);

    impl SubCmd for KeyGen {
        const CMD: &'static str = "gen";

        fn parse(matches: &ArgMatches) -> Option<Self> {
            matches
                .subcommand_matches(Self::CMD)
                .map(|matches| Self(args::KeyAndAddressGen::parse(matches)))
        }

        fn def() -> App {
            App::new(Self::CMD)
                .about(
                    "Generates a keypair with a given alias and derive the \
                     implicit address from its public key. The address will \
                     be stored with the same alias.",
                )
                .add_args::<args::KeyAndAddressGen>()
        }
    }

    #[derive(Clone, Debug)]
    pub struct KeyFind(pub args::KeyFind);

    impl SubCmd for KeyFind {
        const CMD: &'static str = "find";

        fn parse(matches: &ArgMatches) -> Option<Self> {
            matches
                .subcommand_matches(Self::CMD)
                .map(|matches| (Self(args::KeyFind::parse(matches))))
        }

        fn def() -> App {
            App::new(Self::CMD)
                .about("Searches for a keypair from a public key or an alias.")
                .add_args::<args::KeyFind>()
        }
    }

    #[derive(Clone, Debug)]
    pub struct KeyList(pub args::KeyList);

    impl SubCmd for KeyList {
        const CMD: &'static str = "list";

        fn parse(matches: &ArgMatches) -> Option<Self> {
            matches
                .subcommand_matches(Self::CMD)
                .map(|matches| (Self(args::KeyList::parse(matches))))
        }

        fn def() -> App {
            App::new(Self::CMD)
                .about("List all known keys.")
                .add_args::<args::KeyList>()
        }
    }

    #[derive(Clone, Debug)]
    pub struct Export(pub args::KeyExport);

    impl SubCmd for Export {
        const CMD: &'static str = "export";

        fn parse(matches: &ArgMatches) -> Option<Self> {
            matches
                .subcommand_matches(Self::CMD)
                .map(|matches| (Self(args::KeyExport::parse(matches))))
        }

        fn def() -> App {
            App::new(Self::CMD)
                .about("Exports a keypair to a file.")
                .add_args::<args::KeyExport>()
        }
    }

    #[derive(Clone, Debug)]
    pub enum WalletAddress {
        Gen(AddressGen),
        Find(AddressOrAliasFind),
        List(AddressList),
        Add(AddressAdd),
    }

    impl SubCmd for WalletAddress {
        const CMD: &'static str = "address";

        fn parse(matches: &ArgMatches) -> Option<Self> {
            matches.subcommand_matches(Self::CMD).and_then(|matches| {
                let gen = SubCmd::parse(matches).map(Self::Gen);
                let find = SubCmd::parse(matches).map(Self::Find);
                let list = SubCmd::parse(matches).map(Self::List);
                let add = SubCmd::parse(matches).map(Self::Add);
                gen.or(find).or(list).or(add)
            })
        }

        fn def() -> App {
            App::new(Self::CMD)
                .about(
                    "Address management, including methods to generate and \
                     look-up addresses.",
                )
                .setting(AppSettings::SubcommandRequiredElseHelp)
                .subcommand(AddressGen::def())
                .subcommand(AddressOrAliasFind::def())
                .subcommand(AddressList::def())
                .subcommand(AddressAdd::def())
        }
    }

    /// Generate a new keypair and an implicit address derived from it
    #[derive(Clone, Debug)]
    pub struct AddressGen(pub args::KeyAndAddressGen);

    impl SubCmd for AddressGen {
        const CMD: &'static str = "gen";

        fn parse(matches: &ArgMatches) -> Option<Self> {
            matches.subcommand_matches(Self::CMD).map(|matches| {
                AddressGen(args::KeyAndAddressGen::parse(matches))
            })
        }

        fn def() -> App {
            App::new(Self::CMD)
                .about(
                    "Generates a keypair with a given alias and derive the \
                     implicit address from its public key. The address will \
                     be stored with the same alias.",
                )
                .add_args::<args::KeyAndAddressGen>()
        }
    }

    /// Find an address by its alias
    #[derive(Clone, Debug)]
    pub struct AddressOrAliasFind(pub args::AddressOrAliasFind);

    impl SubCmd for AddressOrAliasFind {
        const CMD: &'static str = "find";

        fn parse(matches: &ArgMatches) -> Option<Self> {
            matches.subcommand_matches(Self::CMD).map(|matches| {
                AddressOrAliasFind(args::AddressOrAliasFind::parse(matches))
            })
        }

        fn def() -> App {
            App::new(Self::CMD)
                .about(
                    "Find an address by its alias or an alias by its address.",
                )
                .add_args::<args::AddressOrAliasFind>()
        }
    }

    /// List known addresses
    #[derive(Clone, Debug)]
    pub struct AddressList;

    impl SubCmd for AddressList {
        const CMD: &'static str = "list";

        fn parse(matches: &ArgMatches) -> Option<Self> {
            matches
                .subcommand_matches(Self::CMD)
                .map(|_matches| AddressList)
        }

        fn def() -> App {
            App::new(Self::CMD).about("List all known addresses.")
        }
    }

    /// Generate a new keypair and an implicit address derived from it
    #[derive(Clone, Debug)]
    pub struct AddressAdd(pub args::AddressAdd);

    impl SubCmd for AddressAdd {
        const CMD: &'static str = "add";

        fn parse(matches: &ArgMatches) -> Option<Self> {
            matches
                .subcommand_matches(Self::CMD)
                .map(|matches| AddressAdd(args::AddressAdd::parse(matches)))
        }

        fn def() -> App {
            App::new(Self::CMD)
                .about("Store an alias for an address in the wallet.")
                .add_args::<args::AddressAdd>()
        }
    }

    #[derive(Clone, Debug)]
    pub enum Ledger {
        Run(LedgerRun),
        Reset(LedgerReset),
    }

    impl SubCmd for Ledger {
        const CMD: &'static str = "ledger";

        fn parse(matches: &ArgMatches) -> Option<Self> {
            matches.subcommand_matches(Self::CMD).and_then(|matches| {
                let run = SubCmd::parse(matches).map(Self::Run);
                let reset = SubCmd::parse(matches).map(Self::Reset);
                run.or(reset)
                    // The `run` command is the default if no sub-command given
                    .or(Some(Self::Run(LedgerRun)))
            })
        }

        fn def() -> App {
            App::new(Self::CMD)
                .about(
                    "Ledger node sub-commands. If no sub-command specified, \
                     defaults to run the node.",
                )
                .subcommand(LedgerRun::def())
                .subcommand(LedgerReset::def())
        }
    }

    #[derive(Clone, Debug)]
    pub struct LedgerRun;

    impl SubCmd for LedgerRun {
        const CMD: &'static str = "run";

        fn parse(matches: &ArgMatches) -> Option<Self> {
            matches.subcommand_matches(Self::CMD).map(|_matches| Self)
        }

        fn def() -> App {
            App::new(Self::CMD).about("Run Anoma ledger node.")
        }
    }

    #[derive(Clone, Debug)]
    pub struct LedgerReset;

    impl SubCmd for LedgerReset {
        const CMD: &'static str = "reset";

        fn parse(matches: &ArgMatches) -> Option<Self> {
            matches.subcommand_matches(Self::CMD).map(|_matches| Self)
        }

        fn def() -> App {
            App::new(Self::CMD).about(
                "Delete Anoma ledger node's and Tendermint node's storage \
                 data.",
            )
        }
    }

    #[derive(Clone, Debug)]
    pub enum Config {
        Gen(ConfigGen),
    }

    impl SubCmd for Config {
        const CMD: &'static str = "config";

        fn parse(matches: &ArgMatches) -> Option<Self> {
            matches
                .subcommand_matches(Self::CMD)
                .and_then(|matches| SubCmd::parse(matches).map(Self::Gen))
        }

        fn def() -> App {
            App::new(Self::CMD)
                .setting(AppSettings::SubcommandRequiredElseHelp)
                .about("Configuration sub-commands.")
                .subcommand(ConfigGen::def())
        }
    }

    #[derive(Clone, Debug)]
    pub struct ConfigGen;

    impl SubCmd for ConfigGen {
        const CMD: &'static str = "gen";

        fn parse(matches: &ArgMatches) -> Option<Self> {
            matches.subcommand_matches(Self::CMD).map(|_matches| Self)
        }

        fn def() -> App {
            App::new(Self::CMD)
                .about("Generate the default configuration file.")
        }
    }

    #[derive(Clone, Debug)]
    pub struct QueryResult(pub args::QueryResult);

    impl SubCmd for QueryResult {
        const CMD: &'static str = "tx-result";

        fn parse(matches: &ArgMatches) -> Option<Self> {
            matches
                .subcommand_matches(Self::CMD)
                .map(|matches| QueryResult(args::QueryResult::parse(matches)))
        }

        fn def() -> App {
            App::new(Self::CMD)
                .about("Query the result of a transaction.")
                .add_args::<args::QueryResult>()
        }
    }

    #[derive(Clone, Debug)]
    pub struct QueryProposal(pub args::QueryProposal);

    impl SubCmd for QueryProposal {
        const CMD: &'static str = "query-proposal";

        fn parse(matches: &ArgMatches) -> Option<Self>
        where
            Self: Sized,
        {
            matches.subcommand_matches(Self::CMD).map(|matches| {
                QueryProposal(args::QueryProposal::parse(matches))
            })
        }

        fn def() -> App {
            App::new(Self::CMD)
                .about("Query proposals.")
                .add_args::<args::QueryProposal>()
        }
    }

    #[derive(Clone, Debug)]
    pub struct QueryProposalResult(pub args::QueryProposalResult);

    impl SubCmd for QueryProposalResult {
        const CMD: &'static str = "query-proposal-result";

        fn parse(matches: &ArgMatches) -> Option<Self>
        where
            Self: Sized,
        {
            matches.subcommand_matches(Self::CMD).map(|matches| {
                QueryProposalResult(args::QueryProposalResult::parse(matches))
            })
        }

        fn def() -> App {
            App::new(Self::CMD)
                .about("Query proposals result.")
                .add_args::<args::QueryProposalResult>()
        }
    }

    #[derive(Clone, Debug)]
    pub struct QueryProtocolParameters(pub args::QueryProtocolParameters);

    impl SubCmd for QueryProtocolParameters {
        const CMD: &'static str = "query-protocol-parameters";

        fn parse(matches: &ArgMatches) -> Option<Self>
        where
            Self: Sized,
        {
            matches.subcommand_matches(Self::CMD).map(|matches| {
                QueryProtocolParameters(args::QueryProtocolParameters::parse(
                    matches,
                ))
            })
        }

        fn def() -> App {
            App::new(Self::CMD)
                .about("Query protocol parameters.")
                .add_args::<args::QueryProtocolParameters>()
        }
    }

    #[derive(Clone, Debug)]
    pub struct TxCustom(pub args::TxCustom);

    impl SubCmd for TxCustom {
        const CMD: &'static str = "tx";

        fn parse(matches: &ArgMatches) -> Option<Self> {
            matches
                .subcommand_matches(Self::CMD)
                .map(|matches| TxCustom(args::TxCustom::parse(matches)))
        }

        fn def() -> App {
            App::new(Self::CMD)
                .about("Send a transaction with custom WASM code.")
                .add_args::<args::TxCustom>()
        }
    }

    #[derive(Clone, Debug)]
    pub struct TxTransfer(pub args::TxTransfer);

    impl SubCmd for TxTransfer {
        const CMD: &'static str = "transfer";

        fn parse(matches: &ArgMatches) -> Option<Self> {
            matches
                .subcommand_matches(Self::CMD)
                .map(|matches| TxTransfer(args::TxTransfer::parse(matches)))
        }

        fn def() -> App {
            App::new(Self::CMD)
                .about("Send a signed transfer transaction.")
                .add_args::<args::TxTransfer>()
        }
    }

    #[derive(Clone, Debug)]
    pub struct TxUpdateVp(pub args::TxUpdateVp);

    impl SubCmd for TxUpdateVp {
        const CMD: &'static str = "update";

        fn parse(matches: &ArgMatches) -> Option<Self> {
            matches
                .subcommand_matches(Self::CMD)
                .map(|matches| TxUpdateVp(args::TxUpdateVp::parse(matches)))
        }

        fn def() -> App {
            App::new(Self::CMD)
                .about(
                    "Send a signed transaction to update account's validity \
                     predicate.",
                )
                .add_args::<args::TxUpdateVp>()
        }
    }

    #[derive(Clone, Debug)]
    pub struct TxInitAccount(pub args::TxInitAccount);

    impl SubCmd for TxInitAccount {
        const CMD: &'static str = "init-account";

        fn parse(matches: &ArgMatches) -> Option<Self> {
            matches.subcommand_matches(Self::CMD).map(|matches| {
                TxInitAccount(args::TxInitAccount::parse(matches))
            })
        }

        fn def() -> App {
            App::new(Self::CMD)
                .about(
                    "Send a signed transaction to create a new established \
                     account.",
                )
                .add_args::<args::TxInitAccount>()
        }
    }

    #[derive(Clone, Debug)]
    pub struct TxInitValidator(pub args::TxInitValidator);

    impl SubCmd for TxInitValidator {
        const CMD: &'static str = "init-validator";

        fn parse(matches: &ArgMatches) -> Option<Self> {
            matches.subcommand_matches(Self::CMD).map(|matches| {
                TxInitValidator(args::TxInitValidator::parse(matches))
            })
        }

        fn def() -> App {
            App::new(Self::CMD)
                .about(
                    "Send a signed transaction to create a new validator and \
                     its staking reward account.",
                )
                .add_args::<args::TxInitValidator>()
        }
    }

    #[derive(Clone, Debug)]
    pub struct Bond(pub args::Bond);

    impl SubCmd for Bond {
        const CMD: &'static str = "bond";

        fn parse(matches: &ArgMatches) -> Option<Self> {
            matches
                .subcommand_matches(Self::CMD)
                .map(|matches| Bond(args::Bond::parse(matches)))
        }

        fn def() -> App {
            App::new(Self::CMD)
                .about("Bond tokens in PoS system.")
                .add_args::<args::Bond>()
        }
    }

    #[derive(Clone, Debug)]
    pub struct Unbond(pub args::Unbond);

    impl SubCmd for Unbond {
        const CMD: &'static str = "unbond";

        fn parse(matches: &ArgMatches) -> Option<Self> {
            matches
                .subcommand_matches(Self::CMD)
                .map(|matches| Unbond(args::Unbond::parse(matches)))
        }

        fn def() -> App {
            App::new(Self::CMD)
                .about("Unbond tokens from a PoS bond.")
                .add_args::<args::Unbond>()
        }
    }

    #[derive(Clone, Debug)]
    pub struct Withdraw(pub args::Withdraw);

    impl SubCmd for Withdraw {
        const CMD: &'static str = "withdraw";

        fn parse(matches: &ArgMatches) -> Option<Self> {
            matches
                .subcommand_matches(Self::CMD)
                .map(|matches| Withdraw(args::Withdraw::parse(matches)))
        }

        fn def() -> App {
            App::new(Self::CMD)
                .about("Withdraw tokens from previously unbonded PoS bond.")
                .add_args::<args::Withdraw>()
        }
    }

    #[derive(Clone, Debug)]
    pub struct QueryEpoch(pub args::Query);

    impl SubCmd for QueryEpoch {
        const CMD: &'static str = "epoch";

        fn parse(matches: &ArgMatches) -> Option<Self> {
            matches
                .subcommand_matches(Self::CMD)
                .map(|matches| QueryEpoch(args::Query::parse(matches)))
        }

        fn def() -> App {
            App::new(Self::CMD)
                .about("Query the epoch of the last committed block.")
                .add_args::<args::Query>()
        }
    }

    #[derive(Clone, Debug)]
    pub struct QueryBalance(pub args::QueryBalance);

    impl SubCmd for QueryBalance {
        const CMD: &'static str = "balance";

        fn parse(matches: &ArgMatches) -> Option<Self> {
            matches
                .subcommand_matches(Self::CMD)
                .map(|matches| QueryBalance(args::QueryBalance::parse(matches)))
        }

        fn def() -> App {
            App::new(Self::CMD)
                .about("Query balance(s) of tokens.")
                .add_args::<args::QueryBalance>()
        }
    }

    #[derive(Clone, Debug)]
    pub struct QueryBonds(pub args::QueryBonds);

    impl SubCmd for QueryBonds {
        const CMD: &'static str = "bonds";

        fn parse(matches: &ArgMatches) -> Option<Self> {
            matches
                .subcommand_matches(Self::CMD)
                .map(|matches| QueryBonds(args::QueryBonds::parse(matches)))
        }

        fn def() -> App {
            App::new(Self::CMD)
                .about("Query PoS bond(s).")
                .add_args::<args::QueryBonds>()
        }
    }

    #[derive(Clone, Debug)]
    pub struct QueryVotingPower(pub args::QueryVotingPower);

    impl SubCmd for QueryVotingPower {
        const CMD: &'static str = "voting-power";

        fn parse(matches: &ArgMatches) -> Option<Self> {
            matches.subcommand_matches(Self::CMD).map(|matches| {
                QueryVotingPower(args::QueryVotingPower::parse(matches))
            })
        }

        fn def() -> App {
            App::new(Self::CMD)
                .about("Query PoS voting power.")
                .add_args::<args::QueryVotingPower>()
        }
    }

    #[derive(Clone, Debug)]
    pub struct QuerySlashes(pub args::QuerySlashes);

    impl SubCmd for QuerySlashes {
        const CMD: &'static str = "slashes";

        fn parse(matches: &ArgMatches) -> Option<Self>
        where
            Self: Sized,
        {
            matches
                .subcommand_matches(Self::CMD)
                .map(|matches| QuerySlashes(args::QuerySlashes::parse(matches)))
        }

        fn def() -> App {
            App::new(Self::CMD)
                .about("Query PoS applied slashes.")
                .add_args::<args::QuerySlashes>()
        }
    }

    #[derive(Clone, Debug)]
    pub struct QueryRawBytes(pub args::QueryRawBytes);

    impl SubCmd for QueryRawBytes {
        const CMD: &'static str = "query-bytes";

        fn parse(matches: &ArgMatches) -> Option<Self> {
            matches.subcommand_matches(Self::CMD).map(|matches| {
                QueryRawBytes(args::QueryRawBytes::parse(matches))
            })
        }

        fn def() -> App {
            App::new(Self::CMD)
                .about("Query the raw bytes of a given storage key")
                .add_args::<args::QueryRawBytes>()
        }
    }

    #[derive(Clone, Debug)]
    pub struct TxInitNft(pub args::NftCreate);

    impl SubCmd for TxInitNft {
        const CMD: &'static str = "init-nft";

        fn parse(matches: &ArgMatches) -> Option<Self>
        where
            Self: Sized,
        {
            matches
                .subcommand_matches(Self::CMD)
                .map(|matches| TxInitNft(args::NftCreate::parse(matches)))
        }

        fn def() -> App {
            App::new(Self::CMD)
                .about("Create a new NFT.")
                .add_args::<args::NftCreate>()
        }
    }

    #[derive(Clone, Debug)]
    pub struct TxMintNft(pub args::NftMint);

    impl SubCmd for TxMintNft {
        const CMD: &'static str = "mint-nft";

        fn parse(matches: &ArgMatches) -> Option<Self>
        where
            Self: Sized,
        {
            matches
                .subcommand_matches(Self::CMD)
                .map(|matches| TxMintNft(args::NftMint::parse(matches)))
        }

        fn def() -> App {
            App::new(Self::CMD)
                .about("Mint new NFT tokens.")
                .add_args::<args::NftMint>()
        }
    }

    #[derive(Clone, Debug)]
    pub struct TxInitProposal(pub args::InitProposal);

    impl SubCmd for TxInitProposal {
        const CMD: &'static str = "init-proposal";

        fn parse(matches: &ArgMatches) -> Option<Self>
        where
            Self: Sized,
        {
            matches.subcommand_matches(Self::CMD).map(|matches| {
                TxInitProposal(args::InitProposal::parse(matches))
            })
        }

        fn def() -> App {
            App::new(Self::CMD)
                .about("Create a new proposal.")
                .add_args::<args::InitProposal>()
        }
    }

    #[derive(Clone, Debug)]
    pub struct TxVoteProposal(pub args::VoteProposal);

    impl SubCmd for TxVoteProposal {
        const CMD: &'static str = "vote-proposal";

        fn parse(matches: &ArgMatches) -> Option<Self>
        where
            Self: Sized,
        {
            matches.subcommand_matches(Self::CMD).map(|matches| {
                TxVoteProposal(args::VoteProposal::parse(matches))
            })
        }

        fn def() -> App {
            App::new(Self::CMD)
                .about("Vote a proposal.")
                .add_args::<args::VoteProposal>()
        }
    }

    #[derive(Clone, Debug)]
    pub enum Utils {
        JoinNetwork(JoinNetwork),
        FetchWasms(FetchWasms),
        InitNetwork(InitNetwork),
        InitGenesisValidator(InitGenesisValidator),
    }

    impl SubCmd for Utils {
        const CMD: &'static str = "utils";

        fn parse(matches: &ArgMatches) -> Option<Self> {
            matches.subcommand_matches(Self::CMD).and_then(|matches| {
                let join_network =
                    SubCmd::parse(matches).map(Self::JoinNetwork);
                let fetch_wasms = SubCmd::parse(matches).map(Self::FetchWasms);
                let init_network =
                    SubCmd::parse(matches).map(Self::InitNetwork);
                let init_genesis =
                    SubCmd::parse(matches).map(Self::InitGenesisValidator);
                join_network
                    .or(fetch_wasms)
                    .or(init_network)
                    .or(init_genesis)
            })
        }

        fn def() -> App {
            App::new(Self::CMD)
                .about("Utilities.")
                .subcommand(JoinNetwork::def())
                .subcommand(FetchWasms::def())
                .subcommand(InitNetwork::def())
                .subcommand(InitGenesisValidator::def())
                .setting(AppSettings::SubcommandRequiredElseHelp)
        }
    }

    #[derive(Clone, Debug)]
    pub struct JoinNetwork(pub args::JoinNetwork);

    impl SubCmd for JoinNetwork {
        const CMD: &'static str = "join-network";

        fn parse(matches: &ArgMatches) -> Option<Self> {
            matches
                .subcommand_matches(Self::CMD)
                .map(|matches| Self(args::JoinNetwork::parse(matches)))
        }

        fn def() -> App {
            App::new(Self::CMD)
                .about("Configure Anoma to join an existing network.")
                .add_args::<args::JoinNetwork>()
        }
    }

    #[derive(Clone, Debug)]
    pub struct FetchWasms(pub args::FetchWasms);

    impl SubCmd for FetchWasms {
        const CMD: &'static str = "fetch-wasms";

        fn parse(matches: &ArgMatches) -> Option<Self> {
            matches
                .subcommand_matches(Self::CMD)
                .map(|matches| Self(args::FetchWasms::parse(matches)))
        }

        fn def() -> App {
            App::new(Self::CMD)
                .about("Ensure pre-built wasms are present")
                .add_args::<args::FetchWasms>()
        }
    }

    #[derive(Clone, Debug)]
    pub struct InitNetwork(pub args::InitNetwork);

    impl SubCmd for InitNetwork {
        const CMD: &'static str = "init-network";

        fn parse(matches: &ArgMatches) -> Option<Self> {
            matches
                .subcommand_matches(Self::CMD)
                .map(|matches| Self(args::InitNetwork::parse(matches)))
        }

        fn def() -> App {
            App::new(Self::CMD)
                .about("Initialize a new test network.")
                .add_args::<args::InitNetwork>()
        }
    }

    #[derive(Clone, Debug)]
    pub struct InitGenesisValidator(pub args::InitGenesisValidator);

    impl SubCmd for InitGenesisValidator {
        const CMD: &'static str = "init-genesis-validator";

        fn parse(matches: &ArgMatches) -> Option<Self> {
            matches
                .subcommand_matches(Self::CMD)
                .map(|matches| Self(args::InitGenesisValidator::parse(matches)))
        }

        fn def() -> App {
            App::new(Self::CMD)
                .about(
                    "Initialize genesis validator's address, staking reward \
                     address, consensus key, validator account key and \
                     staking rewards key and use it in the ledger's node.",
                )
                .add_args::<args::InitGenesisValidator>()
        }
    }
}

pub mod args {

    use std::env;
    use std::net::SocketAddr;
    use std::path::PathBuf;
    use std::str::FromStr;

    use namada::types::address::Address;
    use namada::types::chain::{ChainId, ChainIdPrefix};
    use namada::types::governance::ProposalVote;
    use namada::types::key::*;
    use namada::types::storage::{self, Epoch};
    use namada::types::token;
    use namada::types::transaction::GasLimit;
<<<<<<< HEAD
    use serde::Deserialize;
=======
>>>>>>> 836a6dea

    use super::context::{WalletAddress, WalletKeypair, WalletPublicKey};
    use super::utils::*;
    use super::{ArgGroup, ArgMatches};
    use crate::config;
    use crate::config::TendermintMode;
    use crate::facade::tendermint::Timeout;
    use crate::facade::tendermint_config::net::Address as TendermintAddress;

    const ADDRESS: Arg<WalletAddress> = arg("address");
    const ALIAS_OPT: ArgOpt<String> = ALIAS.opt();
    const ALIAS: Arg<String> = arg("alias");
    const ALLOW_DUPLICATE_IP: ArgFlag = flag("allow-duplicate-ip");
    const AMOUNT: Arg<token::Amount> = arg("amount");
    const ARCHIVE_DIR: ArgOpt<PathBuf> = arg_opt("archive-dir");
    const BASE_DIR: ArgDefault<PathBuf> = arg_default(
        "base-dir",
        DefaultFn(|| match env::var("ANOMA_BASE_DIR") {
            Ok(dir) => dir.into(),
            Err(_) => config::DEFAULT_BASE_DIR.into(),
        }),
    );
    const BROADCAST_ONLY: ArgFlag = flag("broadcast-only");
    const CHAIN_ID: Arg<ChainId> = arg("chain-id");
    const CHAIN_ID_OPT: ArgOpt<ChainId> = CHAIN_ID.opt();
    const CHAIN_ID_PREFIX: Arg<ChainIdPrefix> = arg("chain-prefix");
    const CODE_PATH: Arg<PathBuf> = arg("code-path");
    const CODE_PATH_OPT: ArgOpt<PathBuf> = CODE_PATH.opt();
    const CONSENSUS_TIMEOUT_COMMIT: ArgDefault<Timeout> = arg_default(
        "consensus-timeout-commit",
        DefaultFn(|| Timeout::from_str("1s").unwrap()),
    );
    const DATA_PATH_OPT: ArgOpt<PathBuf> = arg_opt("data-path");
    const DATA_PATH: Arg<PathBuf> = arg("data-path");
    const DECRYPT: ArgFlag = flag("decrypt");
    const DONT_ARCHIVE: ArgFlag = flag("dont-archive");
    const DRY_RUN_TX: ArgFlag = flag("dry-run");
    const EPOCH: ArgOpt<Epoch> = arg_opt("epoch");
    const FEE_AMOUNT: ArgDefault<token::Amount> =
        arg_default("fee-amount", DefaultFn(|| token::Amount::from(0)));
    const FEE_TOKEN: ArgDefaultFromCtx<WalletAddress> =
        arg_default_from_ctx("fee-token", DefaultFn(|| "XAN".into()));
    const FORCE: ArgFlag = flag("force");
    const DONT_PREFETCH_WASM: ArgFlag = flag("dont-prefetch-wasm");
    const GAS_LIMIT: ArgDefault<token::Amount> =
        arg_default("gas-limit", DefaultFn(|| token::Amount::from(0)));
    const GENESIS_PATH: Arg<PathBuf> = arg("genesis-path");
    const GENESIS_VALIDATOR: ArgOpt<String> = arg("genesis-validator").opt();
    const LEDGER_ADDRESS_ABOUT: &str =
        "Address of a ledger node as \"{scheme}://{host}:{port}\". If the \
         scheme is not supplied, it is assumed to be TCP.";
    const LEDGER_ADDRESS_DEFAULT: ArgDefault<TendermintAddress> =
        LEDGER_ADDRESS.default(DefaultFn(|| {
            let raw = "127.0.0.1:26657";
            TendermintAddress::from_str(raw).unwrap()
        }));

    const LEDGER_ADDRESS: Arg<TendermintAddress> = arg("ledger-address");
    const LOCALHOST: ArgFlag = flag("localhost");
    const MODE: ArgOpt<String> = arg_opt("mode");
    const NET_ADDRESS: Arg<SocketAddr> = arg("net-address");
    const NFT_ADDRESS: Arg<Address> = arg("nft-address");
    const OWNER: ArgOpt<WalletAddress> = arg_opt("owner");
    const PROPOSAL_OFFLINE: ArgFlag = flag("offline");
    const PROTOCOL_KEY: ArgOpt<WalletPublicKey> = arg_opt("protocol-key");
    const PRE_GENESIS_PATH: ArgOpt<PathBuf> = arg_opt("pre-genesis-path");
    const PUBLIC_KEY: Arg<WalletPublicKey> = arg("public-key");
    const PROPOSAL_ID: Arg<u64> = arg("proposal-id");
    const PROPOSAL_ID_OPT: ArgOpt<u64> = arg_opt("proposal-id");
    const PROPOSAL_VOTE: Arg<ProposalVote> = arg("vote");
    const RAW_ADDRESS: Arg<Address> = arg("address");
    const RAW_ADDRESS_OPT: ArgOpt<Address> = RAW_ADDRESS.opt();
    const RAW_PUBLIC_KEY_OPT: ArgOpt<common::PublicKey> = arg_opt("public-key");
    const REWARDS_CODE_PATH: ArgOpt<PathBuf> = arg_opt("rewards-code-path");
    const REWARDS_KEY: ArgOpt<WalletPublicKey> = arg_opt("rewards-key");
    const SCHEME: ArgDefault<SchemeType> =
        arg_default("scheme", DefaultFn(|| SchemeType::Ed25519));
    const SIGNER: ArgOpt<WalletAddress> = arg_opt("signer");
    const SIGNING_KEY_OPT: ArgOpt<WalletKeypair> = SIGNING_KEY.opt();
    const SIGNING_KEY: Arg<WalletKeypair> = arg("signing-key");
    const SOURCE: Arg<WalletAddress> = arg("source");
    const SOURCE_OPT: ArgOpt<WalletAddress> = SOURCE.opt();
    const STORAGE_KEY: Arg<storage::Key> = arg("storage-key");
    const SUB_PREFIX: ArgOpt<String> = arg_opt("sub-prefix");
    const TARGET: Arg<WalletAddress> = arg("target");
    const TOKEN_OPT: ArgOpt<WalletAddress> = TOKEN.opt();
    const TOKEN: Arg<WalletAddress> = arg("token");
    const TX_HASH: Arg<String> = arg("tx-hash");
    const UNSAFE_DONT_ENCRYPT: ArgFlag = flag("unsafe-dont-encrypt");
    const UNSAFE_SHOW_SECRET: ArgFlag = flag("unsafe-show-secret");
    const VALIDATOR: Arg<WalletAddress> = arg("validator");
    const VALIDATOR_OPT: ArgOpt<WalletAddress> = VALIDATOR.opt();
    const VALIDATOR_ACCOUNT_KEY: ArgOpt<WalletPublicKey> =
        arg_opt("account-key");
    const VALIDATOR_CONSENSUS_KEY: ArgOpt<WalletKeypair> =
        arg_opt("consensus-key");
    const VALIDATOR_ETH_COLD_KEY: ArgOpt<WalletKeypair> =
        arg_opt("eth-cold-key");
    const VALIDATOR_ETH_HOT_KEY: ArgOpt<WalletKeypair> = arg_opt("eth-hot-key");
    const VALIDATOR_CODE_PATH: ArgOpt<PathBuf> = arg_opt("validator-code-path");
    const VALUE: ArgOpt<String> = arg_opt("value");
    const WASM_CHECKSUMS_PATH: Arg<PathBuf> = arg("wasm-checksums-path");
    const WASM_DIR: ArgOpt<PathBuf> = arg_opt("wasm-dir");

    /// Global command arguments
    #[derive(Clone, Debug)]
    pub struct Global {
        pub chain_id: Option<ChainId>,
        pub base_dir: PathBuf,
        pub wasm_dir: Option<PathBuf>,
        pub mode: Option<TendermintMode>,
    }

    impl Global {
        /// Parse global arguments
        pub fn parse(matches: &ArgMatches) -> Self {
            let chain_id = CHAIN_ID_OPT.parse(matches);
            let base_dir = BASE_DIR.parse(matches);
            let wasm_dir = WASM_DIR.parse(matches);
            let mode = MODE.parse(matches).map(TendermintMode::from);
            Global {
                chain_id,
                base_dir,
                wasm_dir,
                mode,
            }
        }

        /// Add global args definition. Should be added to every top-level
        /// command.
        pub fn def(app: App) -> App {
            app.arg(CHAIN_ID_OPT.def().about("The chain ID."))
                .arg(BASE_DIR.def().about(
                    "The base directory is where the nodes, client and wallet \
                     configuration and state is stored. This value can also \
                     be set via `ANOMA_BASE_DIR` environment variable, but \
                     the argument takes precedence, if specified. Defaults to \
                     `.anoma`.",
                ))
                .arg(WASM_DIR.def().about(
                    "Directory with built WASM validity predicates, \
                     transactions. This value can also be set via \
                     `ANOMA_WASM_DIR` environment variable, but the argument \
                     takes precedence, if specified.",
                ))
                .arg(MODE.def().about(
                    "The mode in which to run Anoma. Options are \n\t * \
                     Validator (default)\n\t * Full\n\t * Seed",
                ))
        }
    }

    /// Transaction associated results arguments
    #[derive(Clone, Debug)]
    pub struct QueryResult {
        /// Common query args
        pub query: Query,
        /// Hash of transaction to lookup
        pub tx_hash: String,
    }

    impl Args for QueryResult {
        fn parse(matches: &ArgMatches) -> Self {
            let query = Query::parse(matches);
            let tx_hash = TX_HASH.parse(matches);
            Self { query, tx_hash }
        }

        fn def(app: App) -> App {
            app.add_args::<Query>().arg(
                TX_HASH
                    .def()
                    .about("The hash of the transaction being looked up."),
            )
        }
    }

    /// Custom transaction arguments
    #[derive(Clone, Debug)]
    pub struct TxCustom {
        /// Common tx arguments
        pub tx: Tx,
        /// Path to the tx WASM code file
        pub code_path: PathBuf,
        /// Path to the data file
        pub data_path: Option<PathBuf>,
    }

    impl Args for TxCustom {
        fn parse(matches: &ArgMatches) -> Self {
            let tx = Tx::parse(matches);
            let code_path = CODE_PATH.parse(matches);
            let data_path = DATA_PATH_OPT.parse(matches);
            Self {
                tx,
                code_path,
                data_path,
            }
        }

        fn def(app: App) -> App {
            app.add_args::<Tx>()
                .arg(
                    CODE_PATH
                        .def()
                        .about("The path to the transaction's WASM code."),
                )
                .arg(DATA_PATH_OPT.def().about(
                    "The data file at this path containing arbitrary bytes \
                     will be passed to the transaction code when it's \
                     executed.",
                ))
        }
    }

    /// Transfer transaction arguments
    #[derive(Clone, Debug)]
    pub struct TxTransfer {
        /// Common tx arguments
        pub tx: Tx,
        /// Transfer source address
        pub source: WalletAddress,
        /// Transfer target address
        pub target: WalletAddress,
        /// Transferred token address
        pub token: WalletAddress,
        /// Transferred token address
        pub sub_prefix: Option<String>,
        /// Transferred token amount
        pub amount: token::Amount,
    }

    impl Args for TxTransfer {
        fn parse(matches: &ArgMatches) -> Self {
            let tx = Tx::parse(matches);
            let source = SOURCE.parse(matches);
            let target = TARGET.parse(matches);
            let token = TOKEN.parse(matches);
            let sub_prefix = SUB_PREFIX.parse(matches);
            let amount = AMOUNT.parse(matches);
            Self {
                tx,
                source,
                target,
                token,
                sub_prefix,
                amount,
            }
        }

        fn def(app: App) -> App {
            app.add_args::<Tx>()
                .arg(SOURCE.def().about(
                    "The source account address. The source's key is used to \
                     produce the signature.",
                ))
                .arg(TARGET.def().about("The target account address."))
                .arg(TOKEN.def().about("The transfer token."))
                .arg(SUB_PREFIX.def().about("The token's sub prefix."))
                .arg(AMOUNT.def().about("The amount to transfer in decimal."))
        }
    }

    /// Transaction to initialize a new account
    #[derive(Clone, Debug)]
    pub struct TxInitAccount {
        /// Common tx arguments
        pub tx: Tx,
        /// Address of the source account
        pub source: WalletAddress,
        /// Path to the VP WASM code file for the new account
        pub vp_code_path: Option<PathBuf>,
        /// Public key for the new account
        pub public_key: WalletPublicKey,
    }

    impl Args for TxInitAccount {
        fn parse(matches: &ArgMatches) -> Self {
            let tx = Tx::parse(matches);
            let source = SOURCE.parse(matches);
            let vp_code_path = CODE_PATH_OPT.parse(matches);
            let public_key = PUBLIC_KEY.parse(matches);
            Self {
                tx,
                source,
                vp_code_path,
                public_key,
            }
        }

        fn def(app: App) -> App {
            app.add_args::<Tx>()
                .arg(SOURCE.def().about(
                    "The source account's address that signs the transaction.",
                ))
                .arg(CODE_PATH_OPT.def().about(
                    "The path to the validity predicate WASM code to be used \
                     for the new account. Uses the default user VP if none \
                     specified.",
                ))
                .arg(PUBLIC_KEY.def().about(
                    "A public key to be used for the new account in \
                     hexadecimal encoding.",
                ))
        }
    }

    /// Transaction to initialize a new account
    #[derive(Clone, Debug)]
    pub struct TxInitValidator {
        pub tx: Tx,
        pub source: WalletAddress,
        pub scheme: SchemeType,
        pub account_key: Option<WalletPublicKey>,
        pub consensus_key: Option<WalletKeypair>,
        pub eth_cold_key: Option<WalletKeypair>,
        pub eth_hot_key: Option<WalletKeypair>,
        pub rewards_account_key: Option<WalletPublicKey>,
        pub protocol_key: Option<WalletPublicKey>,
        pub validator_vp_code_path: Option<PathBuf>,
        pub rewards_vp_code_path: Option<PathBuf>,
        pub unsafe_dont_encrypt: bool,
    }

    impl Args for TxInitValidator {
        fn parse(matches: &ArgMatches) -> Self {
            let tx = Tx::parse(matches);
            let source = SOURCE.parse(matches);
            let scheme = SCHEME.parse(matches);
            let account_key = VALIDATOR_ACCOUNT_KEY.parse(matches);
            let consensus_key = VALIDATOR_CONSENSUS_KEY.parse(matches);
            let eth_cold_key = VALIDATOR_ETH_COLD_KEY.parse(matches);
            let eth_hot_key = VALIDATOR_ETH_HOT_KEY.parse(matches);
            let rewards_account_key = REWARDS_KEY.parse(matches);
            let protocol_key = PROTOCOL_KEY.parse(matches);
            let validator_vp_code_path = VALIDATOR_CODE_PATH.parse(matches);
            let rewards_vp_code_path = REWARDS_CODE_PATH.parse(matches);
            let unsafe_dont_encrypt = UNSAFE_DONT_ENCRYPT.parse(matches);
            Self {
                tx,
                source,
                scheme,
                account_key,
                consensus_key,
                eth_cold_key,
                eth_hot_key,
                rewards_account_key,
                protocol_key,
                validator_vp_code_path,
                rewards_vp_code_path,
                unsafe_dont_encrypt,
            }
        }

        fn def(app: App) -> App {
            app.add_args::<Tx>()
                .arg(SOURCE.def().about(
                    "The source account's address that signs the transaction.",
                ))
                .arg(SCHEME.def().about(
                    "The key scheme/type used for the validator keys. \
                     Currently supports ed25519 and secp256k1.",
                ))
                .arg(VALIDATOR_ACCOUNT_KEY.def().about(
                    "A public key for the validator account. A new one will \
                     be generated if none given.",
                ))
                .arg(VALIDATOR_CONSENSUS_KEY.def().about(
                    "A consensus key for the validator account. A new one \
                     will be generated if none given. Note that this must be \
                     ed25519.",
                ))
                .arg(VALIDATOR_ETH_COLD_KEY.def().about(
                    "An Eth cold key for the validator account. A new one \
                     will be generated if none given. Note that this must be \
                     secp256k1.",
                ))
                .arg(VALIDATOR_ETH_HOT_KEY.def().about(
                    "An Eth hot key for the validator account. A new one will \
                     be generated if none given. Note that this must be \
                     secp256k1.",
                ))
                .arg(REWARDS_KEY.def().about(
                    "A public key for the staking reward account. A new one \
                     will be generated if none given.",
                ))
                .arg(PROTOCOL_KEY.def().about(
                    "A public key for signing protocol transactions. A new \
                     one will be generated if none given.",
                ))
                .arg(VALIDATOR_CODE_PATH.def().about(
                    "The path to the validity predicate WASM code to be used \
                     for the validator account. Uses the default validator VP \
                     if none specified.",
                ))
                .arg(REWARDS_CODE_PATH.def().about(
                    "The path to the validity predicate WASM code to be used \
                     for the staking reward account. Uses the default staking \
                     reward VP if none specified.",
                ))
                .arg(UNSAFE_DONT_ENCRYPT.def().about(
                    "UNSAFE: Do not encrypt the generated keypairs. Do not \
                     use this for keys used in a live network.",
                ))
        }
    }

    /// Transaction to update a VP arguments
    #[derive(Clone, Debug)]
    pub struct TxUpdateVp {
        /// Common tx arguments
        pub tx: Tx,
        /// Path to the VP WASM code file
        pub vp_code_path: PathBuf,
        /// Address of the account whose VP is to be updated
        pub addr: WalletAddress,
    }

    impl Args for TxUpdateVp {
        fn parse(matches: &ArgMatches) -> Self {
            let tx = Tx::parse(matches);
            let vp_code_path = CODE_PATH.parse(matches);
            let addr = ADDRESS.parse(matches);
            Self {
                tx,
                vp_code_path,
                addr,
            }
        }

        fn def(app: App) -> App {
            app.add_args::<Tx>()
                .arg(
                    CODE_PATH.def().about(
                        "The path to the new validity predicate WASM code.",
                    ),
                )
                .arg(ADDRESS.def().about(
                    "The account's address. It's key is used to produce the \
                     signature.",
                ))
        }
    }

    /// Bond arguments
    #[derive(Clone, Debug)]
    pub struct Bond {
        /// Common tx arguments
        pub tx: Tx,
        /// Validator address
        pub validator: WalletAddress,
        /// Amount of tokens to stake in a bond
        pub amount: token::Amount,
        /// Source address for delegations. For self-bonds, the validator is
        /// also the source.
        pub source: Option<WalletAddress>,
    }

    impl Args for Bond {
        fn parse(matches: &ArgMatches) -> Self {
            let tx = Tx::parse(matches);
            let validator = VALIDATOR.parse(matches);
            let amount = AMOUNT.parse(matches);
            let source = SOURCE_OPT.parse(matches);
            Self {
                tx,
                validator,
                amount,
                source,
            }
        }

        fn def(app: App) -> App {
            app.add_args::<Tx>()
                .arg(VALIDATOR.def().about("Validator address."))
                .arg(AMOUNT.def().about("Amount of tokens to stake in a bond."))
                .arg(SOURCE_OPT.def().about(
                    "Source address for delegations. For self-bonds, the \
                     validator is also the source.",
                ))
        }
    }

    /// Unbond arguments
    #[derive(Clone, Debug)]
    pub struct Unbond {
        /// Common tx arguments
        pub tx: Tx,
        /// Validator address
        pub validator: WalletAddress,
        /// Amount of tokens to unbond from a bond
        pub amount: token::Amount,
        /// Source address for unbonding from delegations. For unbonding from
        /// self-bonds, the validator is also the source
        pub source: Option<WalletAddress>,
    }

    impl Args for Unbond {
        fn parse(matches: &ArgMatches) -> Self {
            let tx = Tx::parse(matches);
            let validator = VALIDATOR.parse(matches);
            let amount = AMOUNT.parse(matches);
            let source = SOURCE_OPT.parse(matches);
            Self {
                tx,
                validator,
                amount,
                source,
            }
        }

        fn def(app: App) -> App {
            app.add_args::<Tx>()
                .arg(VALIDATOR.def().about("Validator address."))
                .arg(
                    AMOUNT
                        .def()
                        .about("Amount of tokens to unbond from a bond."),
                )
                .arg(SOURCE_OPT.def().about(
                    "Source address for unbonding from delegations. For \
                     unbonding from self-bonds, the validator is also the \
                     source.",
                ))
        }
    }

    #[derive(Clone, Debug)]
    pub struct InitProposal {
        /// Common tx arguments
        pub tx: Tx,
        /// The proposal file path
        pub proposal_data: PathBuf,
        /// Flag if proposal should be run offline
        pub offline: bool,
    }

    impl Args for InitProposal {
        fn parse(matches: &ArgMatches) -> Self {
            let tx = Tx::parse(matches);
            let proposal_data = DATA_PATH.parse(matches);
            let offline = PROPOSAL_OFFLINE.parse(matches);

            Self {
                tx,
                proposal_data,
                offline,
            }
        }

        fn def(app: App) -> App {
            app.add_args::<Tx>()
                .arg(DATA_PATH.def().about(
                    "The data path file (json) that describes the proposal.",
                ))
                .arg(
                    PROPOSAL_OFFLINE
                        .def()
                        .about("Flag if the proposal vote should run offline."),
                )
        }
    }

    #[derive(Clone, Debug)]
    pub struct VoteProposal {
        /// Common tx arguments
        pub tx: Tx,
        /// Proposal id
        pub proposal_id: Option<u64>,
        /// The vote
        pub vote: ProposalVote,
        /// Flag if proposal vote should be run offline
        pub offline: bool,
        /// The proposal file path
        pub proposal_data: Option<PathBuf>,
    }

    impl Args for VoteProposal {
        fn parse(matches: &ArgMatches) -> Self {
            let tx = Tx::parse(matches);
            let proposal_id = PROPOSAL_ID_OPT.parse(matches);
            let vote = PROPOSAL_VOTE.parse(matches);
            let offline = PROPOSAL_OFFLINE.parse(matches);
            let proposal_data = DATA_PATH_OPT.parse(matches);

            Self {
                tx,
                proposal_id,
                vote,
                offline,
                proposal_data,
            }
        }

        fn def(app: App) -> App {
            app.add_args::<Tx>()
                .arg(
                    PROPOSAL_ID_OPT
                        .def()
                        .about("The proposal identifier.")
                        .conflicts_with_all(&[
                            PROPOSAL_OFFLINE.name,
                            DATA_PATH_OPT.name,
                        ]),
                )
                .arg(
                    PROPOSAL_VOTE
                        .def()
                        .about("The vote for the proposal. Either yay or nay."),
                )
                .arg(
                    PROPOSAL_OFFLINE
                        .def()
                        .about("Flag if the proposal vote should run offline.")
                        .conflicts_with(PROPOSAL_ID.name),
                )
                .arg(
                    DATA_PATH_OPT
                        .def()
                        .about(
                            "The data path file (json) that describes the \
                             proposal.",
                        )
                        .conflicts_with(PROPOSAL_ID.name),
                )
        }
    }

    #[derive(Clone, Debug)]
    pub struct QueryProposal {
        /// Common query args
        pub query: Query,
        /// Proposal id
        pub proposal_id: Option<u64>,
    }

    impl Args for QueryProposal {
        fn parse(matches: &ArgMatches) -> Self {
            let query = Query::parse(matches);
            let proposal_id = PROPOSAL_ID_OPT.parse(matches);

            Self { query, proposal_id }
        }

        fn def(app: App) -> App {
            app.add_args::<Tx>()
                .arg(PROPOSAL_ID_OPT.def().about("The proposal identifier."))
        }
    }

    #[derive(Clone, Debug)]
    pub struct QueryProposalResult {
        /// Common query args
        pub query: Query,
        /// Proposal id
        pub proposal_id: Option<u64>,
        /// Flag if proposal result should be run on offline data
        pub offline: bool,
        /// The folder containing the proposal and votes
        pub proposal_folder: Option<PathBuf>,
    }

    impl Args for QueryProposalResult {
        fn parse(matches: &ArgMatches) -> Self {
            let query = Query::parse(matches);
            let proposal_id = PROPOSAL_ID_OPT.parse(matches);
            let offline = PROPOSAL_OFFLINE.parse(matches);
            let proposal_folder = DATA_PATH_OPT.parse(matches);

            Self {
                query,
                proposal_id,
                offline,
                proposal_folder,
            }
        }

        fn def(app: App) -> App {
            app.add_args::<Query>()
                .arg(PROPOSAL_ID_OPT.def().about("The proposal identifier."))
                .arg(
                    PROPOSAL_OFFLINE
                        .def()
                        .about(
                            "Flag if the proposal result should run on \
                             offline data.",
                        )
                        .conflicts_with(PROPOSAL_ID.name),
                )
                .arg(
                    DATA_PATH_OPT
                        .def()
                        .about(
                            "The path to the folder containing the proposal \
                             json and votes",
                        )
                        .conflicts_with(PROPOSAL_ID.name),
                )
        }
    }

    #[derive(Clone, Debug)]
    pub struct QueryProtocolParameters {
        /// Common query args
        pub query: Query,
    }

    impl Args for QueryProtocolParameters {
        fn parse(matches: &ArgMatches) -> Self {
            let query = Query::parse(matches);

            Self { query }
        }

        fn def(app: App) -> App {
            app.add_args::<Query>()
        }
    }

    /// Withdraw arguments
    #[derive(Clone, Debug)]
    pub struct Withdraw {
        /// Common tx arguments
        pub tx: Tx,
        /// Validator address
        pub validator: WalletAddress,
        /// Source address for withdrawing from delegations. For withdrawing
        /// from self-bonds, the validator is also the source
        pub source: Option<WalletAddress>,
    }

    impl Args for Withdraw {
        fn parse(matches: &ArgMatches) -> Self {
            let tx = Tx::parse(matches);
            let validator = VALIDATOR.parse(matches);
            let source = SOURCE_OPT.parse(matches);
            Self {
                tx,
                validator,
                source,
            }
        }

        fn def(app: App) -> App {
            app.add_args::<Tx>()
                .arg(VALIDATOR.def().about("Validator address."))
                .arg(SOURCE_OPT.def().about(
                    "Source address for withdrawing from delegations. For \
                     withdrawing from self-bonds, the validator is also the \
                     source.",
                ))
        }
    }

    // Transaction to create a new nft
    #[derive(Clone, Debug)]
    pub struct NftCreate {
        /// Common tx argumentsips
        pub tx: Tx,
        /// Path to the nft file description
        pub nft_data: PathBuf,
    }

    impl Args for NftCreate {
        fn parse(matches: &ArgMatches) -> Self {
            let tx = Tx::parse(matches);
            let data_path = DATA_PATH.parse(matches);

            Self {
                tx,
                nft_data: data_path,
            }
        }

        fn def(app: App) -> App {
            app.add_args::<Tx>()
                .arg(DATA_PATH.def().about("The path nft description file."))
        }
    }

    #[derive(Clone, Debug)]
    pub struct NftMint {
        /// Common tx arguments
        pub tx: Tx,
        /// The nft address
        pub nft_address: Address,
        /// The nft token description
        pub nft_data: PathBuf,
    }

    impl Args for NftMint {
        fn parse(matches: &ArgMatches) -> Self {
            let tx = Tx::parse(matches);
            let nft_address = NFT_ADDRESS.parse(matches);
            let data_path = DATA_PATH.parse(matches);

            Self {
                tx,
                nft_address,
                nft_data: data_path,
            }
        }

        fn def(app: App) -> App {
            app.add_args::<Tx>()
                .arg(NFT_ADDRESS.def().about("The nft address."))
                .arg(
                    DATA_PATH.def().about(
                        "The data path file that describes the nft tokens.",
                    ),
                )
        }
    }

    /// Query token balance(s)
    #[derive(Clone, Debug)]
    pub struct QueryBalance {
        /// Common query args
        pub query: Query,
        /// Address of an owner
        pub owner: Option<WalletAddress>,
        /// Address of a token
        pub token: Option<WalletAddress>,
        /// Sub prefix of an account
        pub sub_prefix: Option<String>,
    }

    impl Args for QueryBalance {
        fn parse(matches: &ArgMatches) -> Self {
            let query = Query::parse(matches);
            let owner = OWNER.parse(matches);
            let token = TOKEN_OPT.parse(matches);
            let sub_prefix = SUB_PREFIX.parse(matches);
            Self {
                query,
                owner,
                token,
                sub_prefix,
            }
        }

        fn def(app: App) -> App {
            app.add_args::<Query>()
                .arg(
                    OWNER
                        .def()
                        .about("The account address whose balance to query."),
                )
                .arg(
                    TOKEN_OPT
                        .def()
                        .about("The token's address whose balance to query."),
                )
                .arg(
                    SUB_PREFIX.def().about(
                        "The token's sub prefix whose balance to query.",
                    ),
                )
<<<<<<< HEAD
        }
    }

    /// Helper struct for generating intents
    #[derive(Debug, Clone, Deserialize)]
    pub struct ExchangeDefinition {
        /// The source address
        pub addr: String,
        /// The token to be sold
        pub token_sell: String,
        /// The minimum rate
        pub rate_min: String,
        /// The maximum amount of token to be sold
        pub max_sell: String,
        /// The token to be bought
        pub token_buy: String,
        /// The amount of token to be bought
        pub min_buy: String,
        /// The path to the wasm vp code
        pub vp_path: Option<String>,
    }

    impl TryFrom<ExchangeDefinition> for Exchange {
        type Error = &'static str;

        fn try_from(
            value: ExchangeDefinition,
        ) -> Result<Exchange, Self::Error> {
            let vp = if let Some(path) = value.vp_path {
                if let Ok(wasm) = std::fs::read(path.clone()) {
                    Some(wasm)
                } else {
                    eprintln!("File {} was not found.", path);
                    None
                }
            } else {
                None
            };

            let addr = Address::decode(value.addr)
                .expect("Addr should be a valid address");
            let token_buy = Address::decode(value.token_buy)
                .expect("Token_buy should be a valid address");
            let token_sell = Address::decode(value.token_sell)
                .expect("Token_sell should be a valid address");
            let min_buy = token::Amount::from_str(&value.min_buy)
                .expect("Min_buy must be convertible to number");
            let max_sell = token::Amount::from_str(&value.max_sell)
                .expect("Max_sell must be convertible to number");
            let rate_min = DecimalWrapper::from_str(&value.rate_min)
                .expect("Max_sell must be convertible to decimal.");

            Ok(Exchange {
                addr,
                token_sell,
                rate_min,
                max_sell,
                token_buy,
                min_buy,
                vp,
            })
=======
>>>>>>> 836a6dea
        }
    }

    /// Query PoS bond(s)
    #[derive(Clone, Debug)]
    pub struct QueryBonds {
        /// Common query args
        pub query: Query,
        /// Address of an owner
        pub owner: Option<WalletAddress>,
        /// Address of a validator
        pub validator: Option<WalletAddress>,
    }

    impl Args for QueryBonds {
        fn parse(matches: &ArgMatches) -> Self {
            let query = Query::parse(matches);
            let owner = OWNER.parse(matches);
            let validator = VALIDATOR_OPT.parse(matches);
            Self {
                query,
                owner,
                validator,
            }
        }

        fn def(app: App) -> App {
            app.add_args::<Query>()
                .arg(
                    OWNER.def().about(
                        "The owner account address whose bonds to query.",
                    ),
                )
                .arg(
                    VALIDATOR_OPT
                        .def()
                        .about("The validator's address whose bonds to query."),
                )
        }
    }

    /// Query PoS voting power
    #[derive(Clone, Debug)]
    pub struct QueryVotingPower {
        /// Common query args
        pub query: Query,
        /// Address of a validator
        pub validator: Option<WalletAddress>,
        /// Epoch in which to find voting power
        pub epoch: Option<Epoch>,
    }

    impl Args for QueryVotingPower {
        fn parse(matches: &ArgMatches) -> Self {
            let query = Query::parse(matches);
            let validator = VALIDATOR_OPT.parse(matches);
            let epoch = EPOCH.parse(matches);
            Self {
                query,
                validator,
                epoch,
            }
        }

        fn def(app: App) -> App {
            app.add_args::<Query>()
                .arg(VALIDATOR_OPT.def().about(
                    "The validator's address whose voting power to query.",
                ))
                .arg(EPOCH.def().about(
                    "The epoch at which to query (last committed, if not \
                     specified).",
                ))
        }
    }

    /// Query PoS slashes
    #[derive(Clone, Debug)]
    pub struct QuerySlashes {
        /// Common query args
        pub query: Query,
        /// Address of a validator
        pub validator: Option<WalletAddress>,
    }

    impl Args for QuerySlashes {
        fn parse(matches: &ArgMatches) -> Self {
            let query = Query::parse(matches);
            let validator = VALIDATOR_OPT.parse(matches);
            Self { query, validator }
        }

        fn def(app: App) -> App {
            app.add_args::<Query>().arg(
                VALIDATOR_OPT
                    .def()
                    .about("The validator's address whose slashes to query."),
            )
        }
    }
    /// Query the raw bytes of given storage key
    #[derive(Clone, Debug)]
    pub struct QueryRawBytes {
        /// The storage key to query
        pub storage_key: storage::Key,
        /// Common query args
        pub query: Query,
    }

    impl Args for QueryRawBytes {
        fn parse(matches: &ArgMatches) -> Self {
            let storage_key = STORAGE_KEY.parse(matches);
            let query = Query::parse(matches);
            Self { storage_key, query }
        }

        fn def(app: App) -> App {
            app.add_args::<Query>()
                .arg(STORAGE_KEY.def().about("Storage key"))
        }
    }
    /// Common transaction arguments
    #[derive(Clone, Debug)]
    pub struct Tx {
        /// Simulate applying the transaction
        pub dry_run: bool,
        /// Submit the transaction even if it doesn't pass client checks
        pub force: bool,
        /// Do not wait for the transaction to be added to the blockchain
        pub broadcast_only: bool,
        /// The address of the ledger node as host:port
        pub ledger_address: TendermintAddress,
        /// If any new account is initialized by the tx, use the given alias to
        /// save it in the wallet.
        pub initialized_account_alias: Option<String>,
        /// The amount being payed to include the transaction
        pub fee_amount: token::Amount,
        /// The token in which the fee is being paid
        pub fee_token: WalletAddress,
        /// The max amount of gas used to process tx
        pub gas_limit: GasLimit,
        /// Sign the tx with the key for the given alias from your wallet
        pub signing_key: Option<WalletKeypair>,
        /// Sign the tx with the keypair of the public key of the given address
        pub signer: Option<WalletAddress>,
    }

    impl Args for Tx {
        fn def(app: App) -> App {
            app.arg(
                DRY_RUN_TX
                    .def()
                    .about("Simulate the transaction application."),
            )
            .arg(FORCE.def().about(
                "Submit the transaction even if it doesn't pass client checks.",
            ))
            .arg(BROADCAST_ONLY.def().about(
                "Do not wait for the transaction to be applied. This will \
                 return once the transaction is added to the mempool.",
            ))
            .arg(LEDGER_ADDRESS_DEFAULT.def().about(LEDGER_ADDRESS_ABOUT))
            .arg(ALIAS_OPT.def().about(
                "If any new account is initialized by the tx, use the given \
                 alias to save it in the wallet. If multiple accounts are \
                 initialized, the alias will be the prefix of each new \
                 address joined with a number.",
            ))
            .arg(FEE_AMOUNT.def().about(
                "The amount being paid for the inclusion of this transaction",
            ))
            .arg(FEE_TOKEN.def().about("The token for paying the fee"))
            .arg(
                GAS_LIMIT.def().about(
                    "The maximum amount of gas needed to run transaction",
                ),
            )
            .arg(
                SIGNING_KEY_OPT
                    .def()
                    .about(
                        "Sign the transaction with the key for the given \
                         public key, public key hash or alias from your \
                         wallet.",
                    )
                    .conflicts_with(SIGNER.name),
            )
            .arg(
                SIGNER
                    .def()
                    .about(
                        "Sign the transaction with the keypair of the public \
                         key of the given address.",
                    )
                    .conflicts_with(SIGNING_KEY_OPT.name),
            )
        }

        fn parse(matches: &ArgMatches) -> Self {
            let dry_run = DRY_RUN_TX.parse(matches);
            let force = FORCE.parse(matches);
            let broadcast_only = BROADCAST_ONLY.parse(matches);
            let ledger_address = LEDGER_ADDRESS_DEFAULT.parse(matches);
            let initialized_account_alias = ALIAS_OPT.parse(matches);
            let fee_amount = FEE_AMOUNT.parse(matches);
            let fee_token = FEE_TOKEN.parse(matches);
            let gas_limit = GAS_LIMIT.parse(matches).into();

            let signing_key = SIGNING_KEY_OPT.parse(matches);
            let signer = SIGNER.parse(matches);
            Self {
                dry_run,
                force,
                broadcast_only,
                ledger_address,
                initialized_account_alias,
                fee_amount,
                fee_token,
                gas_limit,
                signing_key,
                signer,
            }
        }
    }

    /// Common query arguments
    #[derive(Clone, Debug)]
    pub struct Query {
        /// The address of the ledger node as host:port
        pub ledger_address: TendermintAddress,
    }

    impl Args for Query {
        fn def(app: App) -> App {
            app.arg(LEDGER_ADDRESS_DEFAULT.def().about(LEDGER_ADDRESS_ABOUT))
        }

        fn parse(matches: &ArgMatches) -> Self {
            let ledger_address = LEDGER_ADDRESS_DEFAULT.parse(matches);
            Self { ledger_address }
        }
    }

    /// Wallet generate key and implicit address arguments
    #[derive(Clone, Debug)]
    pub struct KeyAndAddressGen {
        /// Scheme type
        pub scheme: SchemeType,
        /// Key alias
        pub alias: Option<String>,
        /// Don't encrypt the keypair
        pub unsafe_dont_encrypt: bool,
    }

    impl Args for KeyAndAddressGen {
        fn parse(matches: &ArgMatches) -> Self {
            let scheme = SCHEME.parse(matches);
            let alias = ALIAS_OPT.parse(matches);
            let unsafe_dont_encrypt = UNSAFE_DONT_ENCRYPT.parse(matches);
            Self {
                scheme,
                alias,
                unsafe_dont_encrypt,
            }
        }

        fn def(app: App) -> App {
            app.arg(SCHEME.def().about(
                "The type of key that should be generated. Argument must be \
                 either ed25519 or secp256k1. If none provided, the default \
                 key scheme is ed25519.",
            ))
            .arg(ALIAS_OPT.def().about(
                "The key and address alias. If none provided, the alias will \
                 be the public key hash.",
            ))
            .arg(UNSAFE_DONT_ENCRYPT.def().about(
                "UNSAFE: Do not encrypt the keypair. Do not use this for keys \
                 used in a live network.",
            ))
        }
    }

    /// Wallet key lookup arguments
    #[derive(Clone, Debug)]
    pub struct KeyFind {
        pub public_key: Option<common::PublicKey>,
        pub alias: Option<String>,
        pub value: Option<String>,
        pub unsafe_show_secret: bool,
    }

    impl Args for KeyFind {
        fn parse(matches: &ArgMatches) -> Self {
            let public_key = RAW_PUBLIC_KEY_OPT.parse(matches);
            let alias = ALIAS_OPT.parse(matches);
            let value = VALUE.parse(matches);
            let unsafe_show_secret = UNSAFE_SHOW_SECRET.parse(matches);

            Self {
                public_key,
                alias,
                value,
                unsafe_show_secret,
            }
        }

        fn def(app: App) -> App {
            app.arg(
                RAW_PUBLIC_KEY_OPT
                    .def()
                    .about("A public key associated with the keypair.")
                    .conflicts_with_all(&[ALIAS_OPT.name, VALUE.name]),
            )
            .arg(
                ALIAS_OPT
                    .def()
                    .about("An alias associated with the keypair.")
                    .conflicts_with(VALUE.name),
            )
            .arg(
                VALUE.def().about(
                    "A public key or alias associated with the keypair.",
                ),
            )
            .arg(
                UNSAFE_SHOW_SECRET
                    .def()
                    .about("UNSAFE: Print the secret key."),
            )
        }
    }

    /// Wallet list keys arguments
    #[derive(Clone, Debug)]
    pub struct KeyList {
        pub decrypt: bool,
        pub unsafe_show_secret: bool,
    }

    impl Args for KeyList {
        fn parse(matches: &ArgMatches) -> Self {
            let decrypt = DECRYPT.parse(matches);
            let unsafe_show_secret = UNSAFE_SHOW_SECRET.parse(matches);
            Self {
                decrypt,
                unsafe_show_secret,
            }
        }

        fn def(app: App) -> App {
            app.arg(DECRYPT.def().about("Decrypt keys that are encrypted."))
                .arg(
                    UNSAFE_SHOW_SECRET
                        .def()
                        .about("UNSAFE: Print the secret keys."),
                )
        }
    }

    /// Wallet key export arguments
    #[derive(Clone, Debug)]
    pub struct KeyExport {
        pub alias: String,
    }

    impl Args for KeyExport {
        fn parse(matches: &ArgMatches) -> Self {
            let alias = ALIAS.parse(matches);

            Self { alias }
        }

        fn def(app: App) -> App {
            app.arg(
                ALIAS
                    .def()
                    .about("The alias of the key you wish to export."),
            )
        }
    }

    /// Wallet address lookup arguments
    #[derive(Clone, Debug)]
    pub struct AddressOrAliasFind {
        pub alias: Option<String>,
        pub address: Option<Address>,
    }

    impl Args for AddressOrAliasFind {
        fn parse(matches: &ArgMatches) -> Self {
            let alias = ALIAS_OPT.parse(matches);
            let address = RAW_ADDRESS_OPT.parse(matches);
            Self { alias, address }
        }

        fn def(app: App) -> App {
            app.arg(
                ALIAS_OPT
                    .def()
                    .about("An alias associated with the address."),
            )
            .arg(
                RAW_ADDRESS_OPT
                    .def()
                    .about("The bech32m encoded address string."),
            )
            .group(
                ArgGroup::new("find_flags")
                    .args(&[ALIAS_OPT.name, RAW_ADDRESS_OPT.name])
                    .required(true),
            )
        }
    }

    /// Wallet address add arguments
    #[derive(Clone, Debug)]
    pub struct AddressAdd {
        pub alias: String,
        pub address: Address,
    }

    impl Args for AddressAdd {
        fn parse(matches: &ArgMatches) -> Self {
            let alias = ALIAS.parse(matches);
            let address = RAW_ADDRESS.parse(matches);
            Self { alias, address }
        }

        fn def(app: App) -> App {
            app.arg(
                ALIAS
                    .def()
                    .about("An alias to be associated with the address."),
            )
            .arg(
                RAW_ADDRESS
                    .def()
                    .about("The bech32m encoded address string."),
            )
        }
    }

    #[derive(Clone, Debug)]
    pub struct JoinNetwork {
        pub chain_id: ChainId,
        pub genesis_validator: Option<String>,
        pub pre_genesis_path: Option<PathBuf>,
        pub dont_prefetch_wasm: bool,
    }

    impl Args for JoinNetwork {
        fn parse(matches: &ArgMatches) -> Self {
            let chain_id = CHAIN_ID.parse(matches);
            let genesis_validator = GENESIS_VALIDATOR.parse(matches);
            let pre_genesis_path = PRE_GENESIS_PATH.parse(matches);
            let dont_prefetch_wasm = DONT_PREFETCH_WASM.parse(matches);
            Self {
                chain_id,
                genesis_validator,
                pre_genesis_path,
                dont_prefetch_wasm,
            }
        }

        fn def(app: App) -> App {
            app.arg(CHAIN_ID.def().about("The chain ID. The chain must be known in the https://github.com/heliaxdev/anoma-network-config repository."))
                .arg(GENESIS_VALIDATOR.def().about("The alias of the genesis validator that you want to set up as, if any."))
                .arg(PRE_GENESIS_PATH.def().about("The path to the pre-genesis directory for genesis validator, if any. Defaults to \"{base-dir}/pre-genesis/{genesis-validator}\"."))
            .arg(DONT_PREFETCH_WASM.def().about(
                "Do not pre-fetch WASM.",
            ))
        }
    }

    #[derive(Clone, Debug)]
    pub struct FetchWasms {
        pub chain_id: ChainId,
    }

    impl Args for FetchWasms {
        fn parse(matches: &ArgMatches) -> Self {
            let chain_id = CHAIN_ID.parse(matches);
            Self { chain_id }
        }

        fn def(app: App) -> App {
            app.arg(CHAIN_ID.def().about("The chain ID. The chain must be known in the https://github.com/heliaxdev/anoma-network-config repository, in which case it should have pre-built wasms available for download."))
        }
    }

    #[derive(Clone, Debug)]
    pub struct InitNetwork {
        pub genesis_path: PathBuf,
        pub wasm_checksums_path: PathBuf,
        pub chain_id_prefix: ChainIdPrefix,
        pub unsafe_dont_encrypt: bool,
        pub consensus_timeout_commit: Timeout,
        pub localhost: bool,
        pub allow_duplicate_ip: bool,
        pub dont_archive: bool,
        pub archive_dir: Option<PathBuf>,
    }

    impl Args for InitNetwork {
        fn parse(matches: &ArgMatches) -> Self {
            let genesis_path = GENESIS_PATH.parse(matches);
            let wasm_checksums_path = WASM_CHECKSUMS_PATH.parse(matches);
            let chain_id_prefix = CHAIN_ID_PREFIX.parse(matches);
            let unsafe_dont_encrypt = UNSAFE_DONT_ENCRYPT.parse(matches);
            let consensus_timeout_commit =
                CONSENSUS_TIMEOUT_COMMIT.parse(matches);
            let localhost = LOCALHOST.parse(matches);
            let allow_duplicate_ip = ALLOW_DUPLICATE_IP.parse(matches);
            let dont_archive = DONT_ARCHIVE.parse(matches);
            let archive_dir = ARCHIVE_DIR.parse(matches);
            Self {
                genesis_path,
                wasm_checksums_path,
                chain_id_prefix,
                unsafe_dont_encrypt,
                consensus_timeout_commit,
                localhost,
                allow_duplicate_ip,
                dont_archive,
                archive_dir,
            }
        }

        fn def(app: App) -> App {
            app.arg(
                GENESIS_PATH.def().about(
                    "Path to the preliminary genesis configuration file.",
                ),
            )
            .arg(
                WASM_CHECKSUMS_PATH
                    .def()
                    .about("Path to the WASM checksums file."),
            )
            .arg(CHAIN_ID_PREFIX.def().about(
                "The chain ID prefix. Up to 19 alphanumeric, '.', '-' or '_' \
                 characters.",
            ))
            .arg(UNSAFE_DONT_ENCRYPT.def().about(
                "UNSAFE: Do not encrypt the generated keypairs. Do not use \
                 this for keys used in a live network.",
            ))
            .arg(CONSENSUS_TIMEOUT_COMMIT.def().about(
                "The Tendermint consensus timeout_commit configuration as \
                 e.g. `1s` or `1000ms`. Defaults to 10 seconds.",
            ))
            .arg(LOCALHOST.def().about(
                "Use localhost address for P2P and RPC connections for the \
                 validators ledger",
            ))
            .arg(ALLOW_DUPLICATE_IP.def().about(
                "Toggle to disable guard against peers connecting from the \
                 same IP. This option shouldn't be used in mainnet.",
            ))
            .arg(
                DONT_ARCHIVE
                    .def()
                    .about("Do NOT create the release archive."),
            )
            .arg(ARCHIVE_DIR.def().about(
                "Specify a directory into which to store the archive. Default \
                 is the current working directory.",
            ))
        }
    }

    #[derive(Clone, Debug)]
    pub struct InitGenesisValidator {
        pub alias: String,
        pub net_address: SocketAddr,
        pub unsafe_dont_encrypt: bool,
        pub key_scheme: SchemeType,
    }

    impl Args for InitGenesisValidator {
        fn parse(matches: &ArgMatches) -> Self {
            let alias = ALIAS.parse(matches);
            let net_address = NET_ADDRESS.parse(matches);
            let unsafe_dont_encrypt = UNSAFE_DONT_ENCRYPT.parse(matches);
            let key_scheme = SCHEME.parse(matches);
            Self {
                alias,
                net_address,
                unsafe_dont_encrypt,
                key_scheme,
            }
        }

        fn def(app: App) -> App {
            app.arg(ALIAS.def().about("The validator address alias."))
                .arg(NET_ADDRESS.def().about(
                    "Static {host:port} of your validator node's P2P address. \
                     Anoma uses port `26656` for P2P connections by default, \
                     but you can configure a different value.",
                ))
                .arg(UNSAFE_DONT_ENCRYPT.def().about(
                    "UNSAFE: Do not encrypt the generated keypairs. Do not \
                     use this for keys used in a live network.",
                ))
                .arg(SCHEME.def().about(
                    "The key scheme/type used for the validator keys. \
                     Currently supports ed25519 and secp256k1.",
                ))
        }
    }
}

pub fn anoma_cli() -> (cmds::Anoma, String) {
    let app = anoma_app();
    let matches = app.get_matches();
    let raw_sub_cmd =
        matches.subcommand().map(|(raw, _matches)| raw.to_string());
    let result = cmds::Anoma::parse(&matches);
    match (result, raw_sub_cmd) {
        (Some(cmd), Some(raw_sub)) => return (cmd, raw_sub),
        _ => {
            anoma_app().print_help().unwrap();
        }
    }
    safe_exit(2);
}

pub fn anoma_node_cli() -> Result<(cmds::AnomaNode, Context)> {
    let app = anoma_node_app();
    cmds::AnomaNode::parse_or_print_help(app)
}

pub enum AnomaClient {
    WithoutContext(cmds::Utils, args::Global),
    WithContext(Box<(cmds::AnomaClientWithContext, Context)>),
}

pub fn anoma_client_cli() -> Result<AnomaClient> {
    let app = anoma_client_app();
    let mut app = cmds::AnomaClient::add_sub(app);
    let matches = app.clone().get_matches();
    match Cmd::parse(&matches) {
        Some(cmd) => {
            let global_args = args::Global::parse(&matches);
            match cmd {
                cmds::AnomaClient::WithContext(sub_cmd) => {
                    let context = Context::new(global_args)?;
                    Ok(AnomaClient::WithContext(Box::new((sub_cmd, context))))
                }
                cmds::AnomaClient::WithoutContext(sub_cmd) => {
                    Ok(AnomaClient::WithoutContext(sub_cmd, global_args))
                }
            }
        }
        None => {
            app.print_help().unwrap();
            safe_exit(2);
        }
    }
}

pub fn anoma_wallet_cli() -> Result<(cmds::AnomaWallet, Context)> {
    let app = anoma_wallet_app();
    cmds::AnomaWallet::parse_or_print_help(app)
}

fn anoma_app() -> App {
    let app = App::new(APP_NAME)
        .version(anoma_version())
        .about("Anoma command line interface.")
        .setting(AppSettings::SubcommandRequiredElseHelp);
    cmds::Anoma::add_sub(args::Global::def(app))
}

fn anoma_node_app() -> App {
    let app = App::new(APP_NAME)
        .version(anoma_version())
        .about("Anoma node command line interface.")
        .setting(AppSettings::SubcommandRequiredElseHelp);
    cmds::AnomaNode::add_sub(args::Global::def(app))
}

fn anoma_client_app() -> App {
    let app = App::new(APP_NAME)
        .version(anoma_version())
        .about("Anoma client command line interface.")
        .setting(AppSettings::SubcommandRequiredElseHelp);
    cmds::AnomaClient::add_sub(args::Global::def(app))
}

fn anoma_wallet_app() -> App {
    let app = App::new(APP_NAME)
        .version(anoma_version())
        .about("Anoma wallet command line interface.")
        .setting(AppSettings::SubcommandRequiredElseHelp);
    cmds::AnomaWallet::add_sub(args::Global::def(app))
}<|MERGE_RESOLUTION|>--- conflicted
+++ resolved
@@ -1255,10 +1255,7 @@
     use namada::types::storage::{self, Epoch};
     use namada::types::token;
     use namada::types::transaction::GasLimit;
-<<<<<<< HEAD
     use serde::Deserialize;
-=======
->>>>>>> 836a6dea
 
     use super::context::{WalletAddress, WalletKeypair, WalletPublicKey};
     use super::utils::*;
@@ -2117,70 +2114,6 @@
                         "The token's sub prefix whose balance to query.",
                     ),
                 )
-<<<<<<< HEAD
-        }
-    }
-
-    /// Helper struct for generating intents
-    #[derive(Debug, Clone, Deserialize)]
-    pub struct ExchangeDefinition {
-        /// The source address
-        pub addr: String,
-        /// The token to be sold
-        pub token_sell: String,
-        /// The minimum rate
-        pub rate_min: String,
-        /// The maximum amount of token to be sold
-        pub max_sell: String,
-        /// The token to be bought
-        pub token_buy: String,
-        /// The amount of token to be bought
-        pub min_buy: String,
-        /// The path to the wasm vp code
-        pub vp_path: Option<String>,
-    }
-
-    impl TryFrom<ExchangeDefinition> for Exchange {
-        type Error = &'static str;
-
-        fn try_from(
-            value: ExchangeDefinition,
-        ) -> Result<Exchange, Self::Error> {
-            let vp = if let Some(path) = value.vp_path {
-                if let Ok(wasm) = std::fs::read(path.clone()) {
-                    Some(wasm)
-                } else {
-                    eprintln!("File {} was not found.", path);
-                    None
-                }
-            } else {
-                None
-            };
-
-            let addr = Address::decode(value.addr)
-                .expect("Addr should be a valid address");
-            let token_buy = Address::decode(value.token_buy)
-                .expect("Token_buy should be a valid address");
-            let token_sell = Address::decode(value.token_sell)
-                .expect("Token_sell should be a valid address");
-            let min_buy = token::Amount::from_str(&value.min_buy)
-                .expect("Min_buy must be convertible to number");
-            let max_sell = token::Amount::from_str(&value.max_sell)
-                .expect("Max_sell must be convertible to number");
-            let rate_min = DecimalWrapper::from_str(&value.rate_min)
-                .expect("Max_sell must be convertible to decimal.");
-
-            Ok(Exchange {
-                addr,
-                token_sell,
-                rate_min,
-                max_sell,
-                token_buy,
-                min_buy,
-                vp,
-            })
-=======
->>>>>>> 836a6dea
         }
     }
 
