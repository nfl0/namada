//! Client RPC queries

use std::borrow::Cow;
use std::cmp::Ordering;
use std::collections::{BTreeMap, HashMap, HashSet};
use std::convert::TryInto;
use std::fs::File;
use std::io::{self, Write};
use std::iter::Iterator;
use std::str::FromStr;

use async_std::fs;
use async_std::path::PathBuf;
use async_std::prelude::*;
use borsh::{BorshDeserialize, BorshSerialize};
use data_encoding::HEXLOWER;
use eyre::{eyre, Context as EyreContext};
use masp_primitives::asset_type::AssetType;
use masp_primitives::merkle_tree::MerklePath;
use masp_primitives::primitives::ViewingKey;
use masp_primitives::sapling::Node;
use masp_primitives::transaction::components::Amount;
use masp_primitives::zip32::ExtendedFullViewingKey;
#[cfg(not(feature = "mainnet"))]
use namada::core::ledger::testnet_pow;
use namada::core::types::transaction::governance::ProposalType;
use namada::ledger::events::Event;
use namada::ledger::governance::parameters::GovParams;
use namada::ledger::governance::storage as gov_storage;
use namada::ledger::native_vp::governance::utils::{self, Votes};
use namada::ledger::parameters::{storage as param_storage, EpochDuration};
use namada::ledger::pos::{
    self, BondId, BondsAndUnbondsDetail, CommissionPair, PosParams, Slash,
};
use namada::ledger::queries::{self, RPC};
use namada::ledger::storage::ConversionState;
use namada::proto::{SignedTxData, Tx};
use namada::types::address::{masp, Address};
use namada::types::governance::{
    OfflineProposal, OfflineVote, ProposalVote, VotePower, VoteType,
};
use namada::types::hash::Hash;
use namada::types::key::*;
use namada::types::masp::{BalanceOwner, ExtendedViewingKey, PaymentAddress};
use namada::types::storage::{
    BlockHeight, BlockResults, Epoch, Key, KeySeg, PrefixValue, TxIndex,
};
use namada::types::token::{balance_key, Transfer};
use namada::types::transaction::{
    process_tx, AffineCurve, DecryptedTx, EllipticCurve, PairingEngine, TxType,
    WrapperTx,
};
<<<<<<< HEAD
use namada::types::{address, storage, token};
=======
use namada::types::{storage, token};
use rust_decimal::Decimal;
>>>>>>> 50a27c4a
use tokio::time::{Duration, Instant};

use crate::cli::{self, args, Context};
use crate::client::tendermint_rpc_types::TxResponse;
use crate::client::tx::{
    Conversions, PinnedBalanceError, TransactionDelta, TransferDelta,
};
use crate::facade::tendermint::merkle::proof::Proof;
use crate::facade::tendermint_config::net::Address as TendermintAddress;
use crate::facade::tendermint_rpc::error::Error as TError;
use crate::facade::tendermint_rpc::query::Query;
use crate::facade::tendermint_rpc::{
    Client, HttpClient, Order, SubscriptionClient, WebSocketClient,
};

/// Query the status of a given transaction.
///
/// If a response is not delivered until `deadline`, we exit the cli with an
/// error.
pub async fn query_tx_status(
    status: TxEventQuery<'_>,
    address: TendermintAddress,
    deadline: Instant,
) -> Event {
    const ONE_SECOND: Duration = Duration::from_secs(1);
    // sleep for the duration of `backoff`,
    // and update the underlying value
    async fn sleep_update(query: TxEventQuery<'_>, backoff: &mut Duration) {
        tracing::debug!(
            ?query,
            duration = ?backoff,
            "Retrying tx status query after timeout",
        );
        // simple linear backoff - if an event is not available,
        // increase the backoff duration by one second
        tokio::time::sleep(*backoff).await;
        *backoff += ONE_SECOND;
    }
    tokio::time::timeout_at(deadline, async move {
        let client = HttpClient::new(address).unwrap();
        let mut backoff = ONE_SECOND;

        loop {
            tracing::debug!(query = ?status, "Querying tx status");
            let maybe_event = match query_tx_events(&client, status).await {
                Ok(response) => response,
                Err(err) => {
                    tracing::debug!(%err, "ABCI query failed");
                    sleep_update(status, &mut backoff).await;
                    continue;
                }
            };
            if let Some(e) = maybe_event {
                break Ok(e);
            }
            sleep_update(status, &mut backoff).await;
        }
    })
    .await
    .map_err(|_| {
        eprintln!("Transaction status query deadline of {deadline:?} exceeded");
    })
    .and_then(|result| result)
    .unwrap_or_else(|_| cli::safe_exit(1))
}

/// Query and print the epoch of the last committed block
pub async fn query_and_print_epoch(args: args::Query) -> Epoch {
    let client = HttpClient::new(args.ledger_address).unwrap();
    let epoch = unwrap_client_response(RPC.shell().epoch(&client).await);
    println!("Last committed epoch: {}", epoch);
    epoch
}

/// Query the epoch of the last committed block
pub async fn query_epoch(client: &HttpClient) -> Epoch {
    unwrap_client_response(RPC.shell().epoch(client).await)
}

/// Query the last committed block
pub async fn query_block(
    args: args::Query,
) -> crate::facade::tendermint_rpc::endpoint::block::Response {
    let client = HttpClient::new(args.ledger_address).unwrap();
    let response = client.latest_block().await.unwrap();
    println!(
        "Last committed block ID: {}, height: {}, time: {}",
        response.block_id,
        response.block.header.height,
        response.block.header.time
    );
    response
}

/// Query the results of the last committed block
pub async fn query_results(args: args::Query) -> Vec<BlockResults> {
    let client = HttpClient::new(args.ledger_address).unwrap();
    unwrap_client_response(RPC.shell().read_results(&client).await)
}

/// Obtain the known effects of all accepted shielded and transparent
/// transactions. If an owner is specified, then restrict the set to only
/// transactions crediting/debiting the given owner. If token is specified, then
/// restrict set to only transactions involving the given token.
pub async fn query_tx_deltas(
    ctx: &mut Context,
    ledger_address: TendermintAddress,
    query_owner: &Option<BalanceOwner>,
    query_token: &Option<Address>,
) -> BTreeMap<(BlockHeight, TxIndex), (Epoch, TransferDelta, TransactionDelta)>
{
    const TXS_PER_PAGE: u8 = 100;
    // Connect to the Tendermint server holding the transactions
    let client = HttpClient::new(ledger_address.clone()).unwrap();
    // Build up the context that will be queried for transactions
    let _ = ctx.shielded.load();
    let vks = ctx.wallet.get_viewing_keys();
    let fvks: Vec<_> = vks
        .values()
        .map(|fvk| ExtendedFullViewingKey::from(*fvk).fvk.vk)
        .collect();
    ctx.shielded.fetch(&ledger_address, &[], &fvks).await;
    // Save the update state so that future fetches can be short-circuited
    let _ = ctx.shielded.save();
    // Required for filtering out rejected transactions from Tendermint
    // responses
    let block_results = query_results(args::Query { ledger_address }).await;
    let mut transfers = ctx.shielded.get_tx_deltas().clone();
    // Construct the set of addresses relevant to user's query
    let relevant_addrs = match &query_owner {
        Some(BalanceOwner::Address(owner)) => vec![owner.clone()],
        // MASP objects are dealt with outside of tx_search
        Some(BalanceOwner::FullViewingKey(_viewing_key)) => vec![],
        Some(BalanceOwner::PaymentAddress(_owner)) => vec![],
        // Unspecified owner means all known addresses are considered relevant
        None => ctx.wallet.get_addresses().into_values().collect(),
    };
    // Find all transactions to or from the relevant address set
    for addr in relevant_addrs {
        for prop in ["transfer.source", "transfer.target"] {
            // Query transactions involving the current address
            let mut tx_query = Query::eq(prop, addr.encode());
            // Elaborate the query if requested by the user
            if let Some(token) = &query_token {
                tx_query = tx_query.and_eq("transfer.token", token.encode());
            }
            for page in 1.. {
                let txs = &client
                    .tx_search(
                        tx_query.clone(),
                        true,
                        page,
                        TXS_PER_PAGE,
                        Order::Ascending,
                    )
                    .await
                    .expect("Unable to query for transactions")
                    .txs;
                for response_tx in txs {
                    let height = BlockHeight(response_tx.height.value());
                    let idx = TxIndex(response_tx.index);
                    // Only process yet unprocessed transactions which have been
                    // accepted by node VPs
                    let should_process = !transfers
                        .contains_key(&(height, idx))
                        && block_results[u64::from(height) as usize]
                            .is_accepted(idx.0 as usize);
                    if !should_process {
                        continue;
                    }
                    let tx = Tx::try_from(response_tx.tx.as_ref())
                        .expect("Ill-formed Tx");
                    let mut wrapper = None;
                    let mut transfer = None;
                    extract_payload(tx, &mut wrapper, &mut transfer);
                    // Epoch data is not needed for transparent transactions
                    let epoch = wrapper.map(|x| x.epoch).unwrap_or_default();
                    if let Some(transfer) = transfer {
                        // Skip MASP addresses as they are already handled by
                        // ShieldedContext
                        if transfer.source == masp()
                            || transfer.target == masp()
                        {
                            continue;
                        }
                        // Describe how a Transfer simply subtracts from one
                        // account and adds the same to another
                        let mut delta = TransferDelta::default();
                        let tfer_delta = Amount::from_nonnegative(
                            transfer.token.clone(),
                            u64::from(transfer.amount),
                        )
                        .expect("invalid value for amount");
                        delta.insert(
                            transfer.source,
                            Amount::zero() - &tfer_delta,
                        );
                        delta.insert(transfer.target, tfer_delta);
                        // No shielded accounts are affected by this Transfer
                        transfers.insert(
                            (height, idx),
                            (epoch, delta, TransactionDelta::new()),
                        );
                    }
                }
                // An incomplete page signifies no more transactions
                if (txs.len() as u8) < TXS_PER_PAGE {
                    break;
                }
            }
        }
    }
    transfers
}

/// Query the specified accepted transfers from the ledger
pub async fn query_transfers(mut ctx: Context, args: args::QueryTransfers) {
    let query_token = args.token.as_ref().map(|x| ctx.get(x));
    let query_owner = args.owner.as_ref().map(|x| ctx.get_cached(x));
    // Obtain the effects of all shielded and transparent transactions
    let transfers = query_tx_deltas(
        &mut ctx,
        args.query.ledger_address.clone(),
        &query_owner,
        &query_token,
    )
    .await;
    let vks = ctx.wallet.get_viewing_keys();
    // To enable ExtendedFullViewingKeys to be displayed instead of ViewingKeys
    let fvk_map: HashMap<_, _> = vks
        .values()
        .map(|fvk| (ExtendedFullViewingKey::from(*fvk).fvk.vk, fvk))
        .collect();
    // Connect to the Tendermint server holding the transactions
    let client = HttpClient::new(args.query.ledger_address.clone()).unwrap();
    // Now display historical shielded and transparent transactions
    for ((height, idx), (epoch, tfer_delta, tx_delta)) in transfers {
        // Check if this transfer pertains to the supplied owner
        let mut relevant = match &query_owner {
            Some(BalanceOwner::FullViewingKey(fvk)) => tx_delta
                .contains_key(&ExtendedFullViewingKey::from(*fvk).fvk.vk),
            Some(BalanceOwner::Address(owner)) => {
                tfer_delta.contains_key(owner)
            }
            Some(BalanceOwner::PaymentAddress(_owner)) => false,
            None => true,
        };
        // Realize and decode the shielded changes to enable relevance check
        let mut shielded_accounts = HashMap::new();
        for (acc, amt) in tx_delta {
            // Realize the rewards that would have been attained upon the
            // transaction's reception
            let amt = ctx
                .shielded
                .compute_exchanged_amount(
                    client.clone(),
                    amt,
                    epoch,
                    Conversions::new(),
                )
                .await
                .0;
            let dec =
                ctx.shielded.decode_amount(client.clone(), amt, epoch).await;
            shielded_accounts.insert(acc, dec);
        }
        // Check if this transfer pertains to the supplied token
        relevant &= match &query_token {
            Some(token) => {
                tfer_delta.values().any(|x| x[token] != 0)
                    || shielded_accounts.values().any(|x| x[token] != 0)
            }
            None => true,
        };
        // Filter out those entries that do not satisfy user query
        if !relevant {
            continue;
        }
        println!("Height: {}, Index: {}, Transparent Transfer:", height, idx);
        // Display the transparent changes first
        for (account, amt) in tfer_delta {
            if account != masp() {
                print!("  {}:", account);
                for (addr, val) in amt.components() {
                    let token_alias = lookup_alias(&ctx, addr);
                    let sign = match val.cmp(&0) {
                        Ordering::Greater => "+",
                        Ordering::Less => "-",
                        Ordering::Equal => "",
                    };
                    print!(
                        " {}{} {}",
                        sign,
                        token::Amount::from(val.unsigned_abs()),
                        token_alias
                    );
                }
                println!();
            }
        }
        // Then display the shielded changes afterwards
        // TODO: turn this to a display impl
        for (account, amt) in shielded_accounts {
            if fvk_map.contains_key(&account) {
                print!("  {}:", fvk_map[&account]);
                for (addr, val) in amt.components() {
                    let token_alias = lookup_alias(&ctx, addr);
                    let sign = match val.cmp(&0) {
                        Ordering::Greater => "+",
                        Ordering::Less => "-",
                        Ordering::Equal => "",
                    };
                    print!(
                        " {}{} {}",
                        sign,
                        token::Amount::from(val.unsigned_abs()),
                        token_alias
                    );
                }
                println!();
            }
        }
    }
}

/// Extract the payload from the given Tx object
fn extract_payload(
    tx: Tx,
    wrapper: &mut Option<WrapperTx>,
    transfer: &mut Option<Transfer>,
) {
    match process_tx(tx) {
        Ok(TxType::Wrapper(wrapper_tx)) => {
            let privkey = <EllipticCurve as PairingEngine>::G2Affine::prime_subgroup_generator();
            extract_payload(
                Tx::from(match wrapper_tx.decrypt(privkey) {
                    Ok(tx) => DecryptedTx::Decrypted {
                        tx,
                        #[cfg(not(feature = "mainnet"))]
                        has_valid_pow: false,
                    },
                    _ => DecryptedTx::Undecryptable(wrapper_tx.clone()),
                }),
                wrapper,
                transfer,
            );
            *wrapper = Some(wrapper_tx);
        }
        Ok(TxType::Decrypted(DecryptedTx::Decrypted {
            tx,
            #[cfg(not(feature = "mainnet"))]
                has_valid_pow: _,
        })) => {
            let empty_vec = vec![];
            let tx_data = tx.data.as_ref().unwrap_or(&empty_vec);
            let _ = SignedTxData::try_from_slice(tx_data).map(|signed| {
                Transfer::try_from_slice(&signed.data.unwrap()[..])
                    .map(|tfer| *transfer = Some(tfer))
            });
        }
        _ => {}
    }
}

/// Query the raw bytes of given storage key
pub async fn query_raw_bytes(_ctx: Context, args: args::QueryRawBytes) {
    let client = HttpClient::new(args.query.ledger_address).unwrap();
    let response = unwrap_client_response(
        RPC.shell()
            .storage_value(&client, None, None, false, &args.storage_key)
            .await,
    );
    if !response.data.is_empty() {
        println!("Found data: 0x{}", HEXLOWER.encode(&response.data));
    } else {
        println!("No data found for key {}", args.storage_key);
    }
}

/// Query token balance(s)
pub async fn query_balance(mut ctx: Context, args: args::QueryBalance) {
    // Query the balances of shielded or transparent account types depending on
    // the CLI arguments
    match args.owner.as_ref().map(|x| ctx.get_cached(x)) {
        Some(BalanceOwner::FullViewingKey(_viewing_key)) => {
            query_shielded_balance(&mut ctx, args).await
        }
        Some(BalanceOwner::Address(_owner)) => {
            query_transparent_balance(&mut ctx, args).await
        }
        Some(BalanceOwner::PaymentAddress(_owner)) => {
            query_pinned_balance(&mut ctx, args).await
        }
        None => {
            // Print pinned balance
            query_pinned_balance(&mut ctx, args.clone()).await;
            // Print shielded balance
            query_shielded_balance(&mut ctx, args.clone()).await;
            // Then print transparent balance
            query_transparent_balance(&mut ctx, args).await;
        }
    };
}

/// Query token balance(s)
pub async fn query_transparent_balance(
    ctx: &mut Context,
    args: args::QueryBalance,
) {
    let client = HttpClient::new(args.query.ledger_address).unwrap();
    let tokens = ctx.tokens();
    match (args.token, args.owner) {
        (Some(token), Some(owner)) => {
            let token = ctx.get(&token);
            let owner = ctx.get_cached(&owner);
            let key = match &args.sub_prefix {
                Some(sub_prefix) => {
                    let sub_prefix = Key::parse(sub_prefix).unwrap();
                    let prefix =
                        token::multitoken_balance_prefix(&token, &sub_prefix);
                    token::multitoken_balance_key(
                        &prefix,
                        &owner.address().unwrap(),
                    )
                }
                None => token::balance_key(&token, &owner.address().unwrap()),
            };
            let token_alias = lookup_alias(ctx, &token);
            match query_storage_value::<token::Amount>(&client, &key).await {
                Some(balance) => match &args.sub_prefix {
                    Some(sub_prefix) => {
                        println!(
                            "{} with {}: {}",
                            token_alias, sub_prefix, balance
                        );
                    }
                    None => println!("{}: {}", token_alias, balance),
                },
                None => {
                    println!("No {} balance found for {}", token_alias, owner)
                }
            }
        }
        (None, Some(owner)) => {
            let owner = ctx.get_cached(&owner);
            for token in tokens {
                let prefix = token.to_db_key().into();
                let balances =
                    query_storage_prefix::<token::Amount>(&client, &prefix)
                        .await;
                if let Some(balances) = balances {
                    print_balances(
                        ctx,
                        balances,
                        &token,
                        owner.address().as_ref(),
                    );
                }
            }
        }
        (Some(token), None) => {
            let token = ctx.get(&token);
            let prefix = token.to_db_key().into();
            let balances =
                query_storage_prefix::<token::Amount>(&client, &prefix).await;
            if let Some(balances) = balances {
                print_balances(ctx, balances, &token, None);
            }
        }
        (None, None) => {
            for token in tokens {
                let key = token::balance_prefix(&token);
                let balances =
                    query_storage_prefix::<token::Amount>(&client, &key).await;
                if let Some(balances) = balances {
                    print_balances(ctx, balances, &token, None);
                }
            }
        }
    }
}

/// Query the token pinned balance(s)
pub async fn query_pinned_balance(ctx: &mut Context, args: args::QueryBalance) {
    // Map addresses to token names
    let tokens = ctx.tokens();
    let owners = if let Some(pa) = args
        .owner
        .and_then(|x| ctx.get_cached(&x).payment_address())
    {
        vec![pa]
    } else {
        ctx.wallet
            .get_payment_addrs()
            .into_values()
            .filter(PaymentAddress::is_pinned)
            .collect()
    };
    // Get the viewing keys with which to try note decryptions
    let viewing_keys: Vec<ViewingKey> = ctx
        .wallet
        .get_viewing_keys()
        .values()
        .map(|fvk| ExtendedFullViewingKey::from(*fvk).fvk.vk)
        .collect();
    // Build up the context that will be queried for asset decodings
    let _ = ctx.shielded.load();
    // Establish connection with which to do exchange rate queries
    let client = HttpClient::new(args.query.ledger_address.clone()).unwrap();
    // Print the token balances by payment address
    for owner in owners {
        let mut balance = Err(PinnedBalanceError::InvalidViewingKey);
        // Find the viewing key that can recognize payments the current payment
        // address
        for vk in &viewing_keys {
            balance = ctx
                .shielded
                .compute_exchanged_pinned_balance(
                    &args.query.ledger_address,
                    owner,
                    vk,
                )
                .await;
            if balance != Err(PinnedBalanceError::InvalidViewingKey) {
                break;
            }
        }
        // If a suitable viewing key was not found, then demand it from the user
        if balance == Err(PinnedBalanceError::InvalidViewingKey) {
            print!("Enter the viewing key for {}: ", owner);
            io::stdout().flush().unwrap();
            let mut vk_str = String::new();
            io::stdin().read_line(&mut vk_str).unwrap();
            let fvk = match ExtendedViewingKey::from_str(vk_str.trim()) {
                Ok(fvk) => fvk,
                _ => {
                    eprintln!("Invalid viewing key entered");
                    continue;
                }
            };
            let vk = ExtendedFullViewingKey::from(fvk).fvk.vk;
            // Use the given viewing key to decrypt pinned transaction data
            balance = ctx
                .shielded
                .compute_exchanged_pinned_balance(
                    &args.query.ledger_address,
                    owner,
                    &vk,
                )
                .await
        }
        // Now print out the received quantities according to CLI arguments
        match (balance, args.token.as_ref()) {
            (Err(PinnedBalanceError::InvalidViewingKey), _) => println!(
                "Supplied viewing key cannot decode transactions to given \
                 payment address."
            ),
            (Err(PinnedBalanceError::NoTransactionPinned), _) => {
                println!("Payment address {} has not yet been consumed.", owner)
            }
            (Ok((balance, epoch)), Some(token)) => {
                let token = ctx.get(token);
                // Extract and print only the specified token from the total
                let (_asset_type, balance) =
                    value_by_address(&balance, token.clone(), epoch);
                let token_alias = lookup_alias(ctx, &token);
                if balance == 0 {
                    println!(
                        "Payment address {} was consumed during epoch {}. \
                         Received no shielded {}",
                        owner, epoch, token_alias
                    );
                } else {
                    let asset_value = token::Amount::from(balance as u64);
                    println!(
                        "Payment address {} was consumed during epoch {}. \
                         Received {} {}",
                        owner, epoch, asset_value, token_alias
                    );
                }
            }
            (Ok((balance, epoch)), None) => {
                let mut found_any = false;
                // Print balances by human-readable token names
                let balance = ctx
                    .shielded
                    .decode_amount(client.clone(), balance, epoch)
                    .await;
                for (addr, value) in balance.components() {
                    let asset_value = token::Amount::from(*value as u64);
                    if !found_any {
                        println!(
                            "Payment address {} was consumed during epoch {}. \
                             Received:",
                            owner, epoch
                        );
                        found_any = true;
                    }
                    println!(
                        "  {}: {}",
                        tokens
                            .get(addr)
                            .cloned()
                            .unwrap_or_else(|| addr.clone()),
                        asset_value,
                    );
                }
                if !found_any {
                    println!(
                        "Payment address {} was consumed during epoch {}. \
                         Received no shielded assets.",
                        owner, epoch
                    );
                }
            }
        }
    }
}

fn print_balances(
    ctx: &Context,
    balances: impl Iterator<Item = (storage::Key, token::Amount)>,
    token: &Address,
    target: Option<&Address>,
) {
    let stdout = io::stdout();
    let mut w = stdout.lock();

    let token_alias = lookup_alias(ctx, token);
    writeln!(w, "Token {}", token_alias).unwrap();

    let print_num = balances
        .filter_map(
            |(key, balance)| match token::is_any_multitoken_balance_key(&key) {
                Some((sub_prefix, owner)) => Some((
                    owner.clone(),
                    format!(
                        "with {}: {}, owned by {}",
                        sub_prefix,
                        balance,
                        lookup_alias(ctx, owner)
                    ),
                )),
                None => token::is_any_token_balance_key(&key).map(|owner| {
                    (
                        owner.clone(),
                        format!(
                            ": {}, owned by {}",
                            balance,
                            lookup_alias(ctx, owner)
                        ),
                    )
                }),
            },
        )
        .filter_map(|(o, s)| match target {
            Some(t) if o == *t => Some(s),
            Some(_) => None,
            None => Some(s),
        })
        .map(|s| {
            writeln!(w, "{}", s).unwrap();
        })
        .count();

    if print_num == 0 {
        match target {
            Some(t) => {
                writeln!(w, "No balances owned by {}", lookup_alias(ctx, t))
                    .unwrap()
            }
            None => {
                writeln!(w, "No balances for token {}", token_alias).unwrap()
            }
        }
    }
}

/// Query Proposals
pub async fn query_proposal(_ctx: Context, args: args::QueryProposal) {
    async fn print_proposal(
        client: &HttpClient,
        id: u64,
        current_epoch: Epoch,
        details: bool,
    ) -> Option<()> {
        let author_key = gov_storage::get_author_key(id);
        let start_epoch_key = gov_storage::get_voting_start_epoch_key(id);
        let end_epoch_key = gov_storage::get_voting_end_epoch_key(id);
        let proposal_type_key = gov_storage::get_proposal_type_key(id);

        let author =
            query_storage_value::<Address>(client, &author_key).await?;
        let start_epoch =
            query_storage_value::<Epoch>(client, &start_epoch_key).await?;
        let end_epoch =
            query_storage_value::<Epoch>(client, &end_epoch_key).await?;
        let proposal_type =
            query_storage_value::<ProposalType>(client, &proposal_type_key)
                .await?;

        if details {
            let content_key = gov_storage::get_content_key(id);
            let grace_epoch_key = gov_storage::get_grace_epoch_key(id);
            let content = query_storage_value::<HashMap<String, String>>(
                client,
                &content_key,
            )
            .await?;
            let grace_epoch =
                query_storage_value::<Epoch>(client, &grace_epoch_key).await?;

            println!("Proposal: {}", id);
            println!("{:4}Type: {}", "", proposal_type);
            println!("{:4}Author: {}", "", author);
            println!("{:4}Content:", "");
            for (key, value) in &content {
                println!("{:8}{}: {}", "", key, value);
            }
            println!("{:4}Start Epoch: {}", "", start_epoch);
            println!("{:4}End Epoch: {}", "", end_epoch);
            println!("{:4}Grace Epoch: {}", "", grace_epoch);
            let votes = get_proposal_votes(client, start_epoch, id).await;
            let total_stake =
                get_total_staked_tokens(client, start_epoch).await.into();
            if start_epoch > current_epoch {
                println!("{:4}Status: pending", "");
            } else if start_epoch <= current_epoch && current_epoch <= end_epoch
            {
                match utils::compute_tally(votes, total_stake, &proposal_type) {
                    Ok(partial_proposal_result) => {
                        println!(
                            "{:4}Yay votes: {}",
                            "", partial_proposal_result.total_yay_power
                        );
                        println!(
                            "{:4}Nay votes: {}",
                            "", partial_proposal_result.total_nay_power
                        );
                        println!("{:4}Status: on-going", "");
                    }
                    Err(msg) => {
                        eprintln!("Error in tally computation: {}", msg)
                    }
                }
            } else {
                match utils::compute_tally(votes, total_stake, &proposal_type) {
                    Ok(proposal_result) => {
                        println!("{:4}Status: done", "");
                        println!("{:4}Result: {}", "", proposal_result);
                    }
                    Err(msg) => {
                        eprintln!("Error in tally computation: {}", msg)
                    }
                }
            }
        } else {
            println!("Proposal: {}", id);
            println!("{:4}Type: {}", "", proposal_type);
            println!("{:4}Author: {}", "", author);
            println!("{:4}Start Epoch: {}", "", start_epoch);
            println!("{:4}End Epoch: {}", "", end_epoch);
            if start_epoch > current_epoch {
                println!("{:4}Status: pending", "");
            } else if start_epoch <= current_epoch && current_epoch <= end_epoch
            {
                println!("{:4}Status: on-going", "");
            } else {
                println!("{:4}Status: done", "");
            }
        }

        Some(())
    }

    let client = HttpClient::new(args.query.ledger_address.clone()).unwrap();
    let current_epoch = query_and_print_epoch(args.query.clone()).await;
    match args.proposal_id {
        Some(id) => {
            if print_proposal(&client, id, current_epoch, true)
                .await
                .is_none()
            {
                eprintln!("No valid proposal was found with id {}", id)
            }
        }
        None => {
            let last_proposal_id_key = gov_storage::get_counter_key();
            let last_proposal_id =
                query_storage_value::<u64>(&client, &last_proposal_id_key)
                    .await
                    .unwrap();

            for id in 0..last_proposal_id {
                if print_proposal(&client, id, current_epoch, false)
                    .await
                    .is_none()
                {
                    eprintln!("No valid proposal was found with id {}", id)
                };
            }
        }
    }
}

/// Get the component of the given amount corresponding to the given token
pub fn value_by_address(
    amt: &masp_primitives::transaction::components::Amount,
    token: Address,
    epoch: Epoch,
) -> (AssetType, i64) {
    // Compute the unique asset identifier from the token address
    let asset_type = AssetType::new(
        (token, epoch.0)
            .try_to_vec()
            .expect("token addresses should serialize")
            .as_ref(),
    )
    .unwrap();
    (asset_type, amt[&asset_type])
}

/// Query token shielded balance(s)
pub async fn query_shielded_balance(
    ctx: &mut Context,
    args: args::QueryBalance,
) {
    // Used to control whether balances for all keys or a specific key are
    // printed
    let owner = args
        .owner
        .and_then(|x| ctx.get_cached(&x).full_viewing_key());
    // Used to control whether conversions are automatically performed
    let no_conversions = args.no_conversions;
    // Viewing keys are used to query shielded balances. If a spending key is
    // provided, then convert to a viewing key first.
    let viewing_keys = match owner {
        Some(viewing_key) => vec![viewing_key],
        None => ctx.wallet.get_viewing_keys().values().copied().collect(),
    };
    // Build up the context that will be queried for balances
    let _ = ctx.shielded.load();
    let fvks: Vec<_> = viewing_keys
        .iter()
        .map(|fvk| ExtendedFullViewingKey::from(*fvk).fvk.vk)
        .collect();
    ctx.shielded
        .fetch(&args.query.ledger_address, &[], &fvks)
        .await;
    // Save the update state so that future fetches can be short-circuited
    let _ = ctx.shielded.save();
    // The epoch is required to identify timestamped tokens
    let epoch = query_and_print_epoch(args.query.clone()).await;
    // Establish connection with which to do exchange rate queries
    let client = HttpClient::new(args.query.ledger_address.clone()).unwrap();
    // Map addresses to token names
    let tokens = ctx.tokens();
    match (args.token, owner.is_some()) {
        // Here the user wants to know the balance for a specific token
        (Some(token), true) => {
            // Query the multi-asset balance at the given spending key
            let viewing_key =
                ExtendedFullViewingKey::from(viewing_keys[0]).fvk.vk;
            let balance: Amount<AssetType> = if no_conversions {
                ctx.shielded
                    .compute_shielded_balance(&viewing_key)
                    .expect("context should contain viewing key")
            } else {
                ctx.shielded
                    .compute_exchanged_balance(
                        client.clone(),
                        &viewing_key,
                        epoch,
                    )
                    .await
                    .expect("context should contain viewing key")
            };
            // Compute the unique asset identifier from the token address
            let token = ctx.get(&token);
            let asset_type = AssetType::new(
                (token.clone(), epoch.0)
                    .try_to_vec()
                    .expect("token addresses should serialize")
                    .as_ref(),
            )
            .unwrap();
            let token_alias = lookup_alias(ctx, &token);
            if balance[&asset_type] == 0 {
                println!(
                    "No shielded {} balance found for given key",
                    token_alias
                );
            } else {
                let asset_value =
                    token::Amount::from(balance[&asset_type] as u64);
                println!("{}: {}", token_alias, asset_value);
            }
        }
        // Here the user wants to know the balance of all tokens across users
        (None, false) => {
            // Maps asset types to balances divided by viewing key
            let mut balances = HashMap::new();
            for fvk in viewing_keys {
                // Query the multi-asset balance at the given spending key
                let viewing_key = ExtendedFullViewingKey::from(fvk).fvk.vk;
                let balance = if no_conversions {
                    ctx.shielded
                        .compute_shielded_balance(&viewing_key)
                        .expect("context should contain viewing key")
                } else {
                    ctx.shielded
                        .compute_exchanged_balance(
                            client.clone(),
                            &viewing_key,
                            epoch,
                        )
                        .await
                        .expect("context should contain viewing key")
                };
                for (asset_type, value) in balance.components() {
                    if !balances.contains_key(asset_type) {
                        balances.insert(*asset_type, Vec::new());
                    }
                    balances.get_mut(asset_type).unwrap().push((fvk, *value));
                }
            }

            // These are the asset types for which we have human-readable names
            let mut read_tokens = HashSet::new();
            // Print non-zero balances whose asset types can be decoded
            for (asset_type, balances) in balances {
                // Decode the asset type
                let decoded = ctx
                    .shielded
                    .decode_asset_type(client.clone(), asset_type)
                    .await;
                match decoded {
                    Some((addr, asset_epoch)) if asset_epoch == epoch => {
                        // Only assets with the current timestamp count
                        println!(
                            "Shielded Token {}:",
                            tokens
                                .get(&addr)
                                .cloned()
                                .unwrap_or_else(|| addr.clone())
                        );
                        read_tokens.insert(addr);
                    }
                    _ => continue,
                }

                let mut found_any = false;
                for (fvk, value) in balances {
                    let value = token::Amount::from(value as u64);
                    println!("  {}, owned by {}", value, fvk);
                    found_any = true;
                }
                if !found_any {
                    println!(
                        "No shielded {} balance found for any wallet key",
                        asset_type
                    );
                }
            }
            // Print zero balances for remaining assets
            for token in tokens {
                if !read_tokens.contains(&token) {
                    let token_alias = lookup_alias(ctx, &token);
                    println!("Shielded Token {}:", token_alias);
                    println!(
                        "No shielded {} balance found for any wallet key",
                        token_alias
                    );
                }
            }
        }
        // Here the user wants to know the balance for a specific token across
        // users
        (Some(token), false) => {
            // Compute the unique asset identifier from the token address
            let token = ctx.get(&token);
            let asset_type = AssetType::new(
                (token.clone(), epoch.0)
                    .try_to_vec()
                    .expect("token addresses should serialize")
                    .as_ref(),
            )
            .unwrap();
            let token_alias = lookup_alias(ctx, &token);
            println!("Shielded Token {}:", token_alias);
            let mut found_any = false;
            for fvk in viewing_keys {
                // Query the multi-asset balance at the given spending key
                let viewing_key = ExtendedFullViewingKey::from(fvk).fvk.vk;
                let balance = if no_conversions {
                    ctx.shielded
                        .compute_shielded_balance(&viewing_key)
                        .expect("context should contain viewing key")
                } else {
                    ctx.shielded
                        .compute_exchanged_balance(
                            client.clone(),
                            &viewing_key,
                            epoch,
                        )
                        .await
                        .expect("context should contain viewing key")
                };
                if balance[&asset_type] != 0 {
                    let asset_value =
                        token::Amount::from(balance[&asset_type] as u64);
                    println!("  {}, owned by {}", asset_value, fvk);
                    found_any = true;
                }
            }
            if !found_any {
                println!(
                    "No shielded {} balance found for any wallet key",
                    token_alias
                );
            }
        }
        // Here the user wants to know all possible token balances for a key
        (None, true) => {
            // Query the multi-asset balance at the given spending key
            let viewing_key =
                ExtendedFullViewingKey::from(viewing_keys[0]).fvk.vk;
            let balance;
            if no_conversions {
                balance = ctx
                    .shielded
                    .compute_shielded_balance(&viewing_key)
                    .expect("context should contain viewing key");
                // Print balances by human-readable token names
                let decoded_balance = ctx
                    .shielded
                    .decode_all_amounts(client.clone(), balance)
                    .await;
                print_decoded_balance_with_epoch(ctx, decoded_balance);
            } else {
                balance = ctx
                    .shielded
                    .compute_exchanged_balance(
                        client.clone(),
                        &viewing_key,
                        epoch,
                    )
                    .await
                    .expect("context should contain viewing key");
                // Print balances by human-readable token names
                let decoded_balance = ctx
                    .shielded
                    .decode_amount(client.clone(), balance, epoch)
                    .await;
                print_decoded_balance(ctx, decoded_balance);
            }
        }
    }
}

pub fn print_decoded_balance(
    ctx: &mut Context,
    decoded_balance: Amount<Address>,
) {
    let mut found_any = false;
    for (addr, value) in decoded_balance.components() {
        let asset_value = token::Amount::from(*value as u64);
        println!("{} : {}", lookup_alias(ctx, addr), asset_value);
        found_any = true;
    }
    if !found_any {
        println!("No shielded balance found for given key");
    }
}

pub fn print_decoded_balance_with_epoch(
    ctx: &mut Context,
    decoded_balance: Amount<(Address, Epoch)>,
) {
    let tokens = ctx.tokens();
    let mut found_any = false;
    for ((addr, epoch), value) in decoded_balance.components() {
        let asset_value = token::Amount::from(*value as u64);
        println!(
            "{} | {} : {}",
            tokens.get(addr).cloned().unwrap_or_else(|| addr.clone()),
            epoch,
            asset_value
        );
        found_any = true;
    }
    if !found_any {
        println!("No shielded balance found for given key");
    }
}

/// Query token amount of owner.
pub async fn get_token_balance(
    client: &HttpClient,
    token: &Address,
    owner: &Address,
) -> Option<token::Amount> {
    let balance_key = balance_key(token, owner);
    query_storage_value(client, &balance_key).await
}

pub async fn query_proposal_result(
    _ctx: Context,
    args: args::QueryProposalResult,
) {
    let client = HttpClient::new(args.query.ledger_address.clone()).unwrap();
    let current_epoch = query_and_print_epoch(args.query.clone()).await;

    match args.proposal_id {
        Some(id) => {
            let end_epoch_key = gov_storage::get_voting_end_epoch_key(id);
            let end_epoch =
                query_storage_value::<Epoch>(&client, &end_epoch_key).await;

            match end_epoch {
                Some(end_epoch) => {
                    if current_epoch > end_epoch {
                        let votes =
                            get_proposal_votes(&client, end_epoch, id).await;
                        let proposal_type_key =
                            gov_storage::get_proposal_type_key(id);
                        let proposal_type =
                            query_storage_value::<ProposalType>(
                                &client,
                                &proposal_type_key,
                            )
                            .await
                            .expect(
                                "Could not read proposal type from storage",
                            );
                        let total_stake =
                            get_total_staked_tokens(&client, end_epoch)
                                .await
                                .into();
                        println!("Proposal: {}", id);
                        match utils::compute_tally(
                            votes,
                            total_stake,
                            &proposal_type,
                        ) {
                            Ok(proposal_result) => {
                                println!("{:4}Result: {}", "", proposal_result)
                            }
                            Err(msg) => {
                                eprintln!("Error in tally computation: {}", msg)
                            }
                        }
                    } else {
                        eprintln!("Proposal is still in progress.");
                        cli::safe_exit(1)
                    }
                }
                None => {
                    eprintln!("Error while retriving proposal.");
                    cli::safe_exit(1)
                }
            }
        }
        None => {
            if args.offline {
                match args.proposal_folder {
                    Some(path) => {
                        let mut dir = fs::read_dir(&path)
                            .await
                            .expect("Should be able to read the directory.");
                        let mut files = HashSet::new();
                        let mut is_proposal_present = false;

                        while let Some(entry) = dir.next().await {
                            match entry {
                                Ok(entry) => match entry.file_type().await {
                                    Ok(entry_stat) => {
                                        if entry_stat.is_file() {
                                            if entry.file_name().eq(&"proposal")
                                            {
                                                is_proposal_present = true
                                            } else if entry
                                                .file_name()
                                                .to_string_lossy()
                                                .starts_with("proposal-vote-")
                                            {
                                                // Folder may contain other
                                                // files than just the proposal
                                                // and the votes
                                                files.insert(entry.path());
                                            }
                                        }
                                    }
                                    Err(e) => {
                                        eprintln!(
                                            "Can't read entry type: {}.",
                                            e
                                        );
                                        cli::safe_exit(1)
                                    }
                                },
                                Err(e) => {
                                    eprintln!("Can't read entry: {}.", e);
                                    cli::safe_exit(1)
                                }
                            }
                        }

                        if !is_proposal_present {
                            eprintln!(
                                "The folder must contain the offline proposal \
                                 in a file named \"proposal\""
                            );
                            cli::safe_exit(1)
                        }

                        let file = File::open(path.join("proposal"))
                            .expect("Proposal file must exist.");
                        let proposal: OfflineProposal =
                            serde_json::from_reader(file).expect(
                                "JSON was not well-formatted for proposal.",
                            );

                        let public_key = get_public_key(
                            &proposal.address,
                            args.query.ledger_address.clone(),
                        )
                        .await
                        .expect("Public key should exist.");

                        if !proposal.check_signature(&public_key) {
                            eprintln!("Bad proposal signature.");
                            cli::safe_exit(1)
                        }

                        let votes = get_proposal_offline_votes(
                            &client,
                            proposal.clone(),
                            files,
                        )
                        .await;
                        let total_stake = get_total_staked_tokens(
                            &client,
                            proposal.tally_epoch,
                        )
                        .await
                        .into();
                        match utils::compute_tally(
                            votes,
                            total_stake,
                            &ProposalType::Default(None),
                        ) {
                            Ok(proposal_result) => {
                                println!("{:4}Result: {}", "", proposal_result)
                            }
                            Err(msg) => {
                                eprintln!("Error in tally computation: {}", msg)
                            }
                        }
                    }
                    None => {
                        eprintln!(
                            "Offline flag must be followed by data-path."
                        );
                        cli::safe_exit(1)
                    }
                };
            } else {
                eprintln!(
                    "Either --proposal-id or --data-path should be provided \
                     as arguments."
                );
                cli::safe_exit(1)
            }
        }
    }
}

pub async fn query_protocol_parameters(
    _ctx: Context,
    args: args::QueryProtocolParameters,
) {
    let client = HttpClient::new(args.query.ledger_address).unwrap();

    let gov_parameters = get_governance_parameters(&client).await;
    println!("Governance Parameters\n {:4}", gov_parameters);

    println!("Protocol parameters");
    let key = param_storage::get_epoch_duration_storage_key();
    let epoch_duration = query_storage_value::<EpochDuration>(&client, &key)
        .await
        .expect("Parameter should be definied.");
    println!(
        "{:4}Min. epoch duration: {}",
        "", epoch_duration.min_duration
    );
    println!(
        "{:4}Min. number of blocks: {}",
        "", epoch_duration.min_num_of_blocks
    );

    let key = param_storage::get_max_expected_time_per_block_key();
    let max_block_duration = query_storage_value::<u64>(&client, &key)
        .await
        .expect("Parameter should be defined.");
    println!("{:4}Max. block duration: {}", "", max_block_duration);

    let key = param_storage::get_tx_whitelist_storage_key();
    let vp_whitelist = query_storage_value::<Vec<String>>(&client, &key)
        .await
        .expect("Parameter should be defined.");
    println!("{:4}VP whitelist: {:?}", "", vp_whitelist);

    let key = param_storage::get_tx_whitelist_storage_key();
    let tx_whitelist = query_storage_value::<Vec<String>>(&client, &key)
        .await
        .expect("Parameter should be defined.");
    println!("{:4}Transactions whitelist: {:?}", "", tx_whitelist);

    println!("PoS parameters");
    let key = pos::params_key();
    let pos_params = query_storage_value::<PosParams>(&client, &key)
        .await
        .expect("Parameter should be defined.");
    println!(
        "{:4}Block proposer reward: {}",
        "", pos_params.block_proposer_reward
    );
    println!(
        "{:4}Block vote reward: {}",
        "", pos_params.block_vote_reward
    );
    println!(
        "{:4}Duplicate vote minimum slash rate: {}",
        "", pos_params.duplicate_vote_min_slash_rate
    );
    println!(
        "{:4}Light client attack minimum slash rate: {}",
        "", pos_params.light_client_attack_min_slash_rate
    );
    println!(
        "{:4}Max. validator slots: {}",
        "", pos_params.max_validator_slots
    );
    println!("{:4}Pipeline length: {}", "", pos_params.pipeline_len);
    println!("{:4}Unbonding length: {}", "", pos_params.unbonding_len);
    println!("{:4}Votes per token: {}", "", pos_params.tm_votes_per_token);
}

pub async fn query_bond(
    client: &HttpClient,
    source: &Address,
    validator: &Address,
    epoch: Option<Epoch>,
) -> token::Amount {
    unwrap_client_response(
        RPC.vp().pos().bond(client, source, validator, &epoch).await,
    )
}

pub async fn query_unbond_with_slashing(
    client: &HttpClient,
    source: &Address,
    validator: &Address,
) -> HashMap<(Epoch, Epoch), token::Amount> {
    unwrap_client_response(
        RPC.vp()
            .pos()
            .unbond_with_slashing(client, source, validator)
            .await,
    )
}

pub async fn query_and_print_unbonds(
    client: &HttpClient,
    source: &Address,
    validator: &Address,
) {
    let unbonds = query_unbond_with_slashing(client, source, validator).await;
    let current_epoch = query_epoch(client).await;
    let (withdrawable, not_yet_withdrawable): (HashMap<_, _>, HashMap<_, _>) =
        unbonds.into_iter().partition(|((_, withdraw_epoch), _)| {
            withdraw_epoch <= &current_epoch
        });
    let total_withdrawable = withdrawable
        .into_iter()
        .fold(token::Amount::default(), |acc, (_, amount)| acc + amount);
    if total_withdrawable != token::Amount::default() {
        println!("Total withdrawable now: {total_withdrawable}.");
    }
    if !not_yet_withdrawable.is_empty() {
        println!("Current epoch: {current_epoch}.")
    }
    for ((_start_epoch, withdraw_epoch), amount) in not_yet_withdrawable {
        println!(
            "Amount {amount} withdrawable starting from epoch \
             {withdraw_epoch}."
        );
    }
}

pub async fn query_withdrawable_tokens(
    client: &HttpClient,
    bond_source: &Address,
    validator: &Address,
    epoch: Option<Epoch>,
) -> token::Amount {
    unwrap_client_response(
        RPC.vp()
            .pos()
            .withdrawable_tokens(client, bond_source, validator, &epoch)
            .await,
    )
}

/// Query PoS bond(s) and unbond(s)
pub async fn query_bonds(ctx: Context, args: args::QueryBonds) {
    let _epoch = query_and_print_epoch(args.query.clone()).await;
    let client = HttpClient::new(args.query.ledger_address).unwrap();

    let source = args.owner.map(|owner| ctx.get(&owner));
    let validator = args.validator.map(|val| ctx.get(&val));

    let stdout = io::stdout();
    let mut w = stdout.lock();

    let bonds_and_unbonds: pos::types::BondsAndUnbondsDetails =
        unwrap_client_response(
            RPC.vp()
                .pos()
                .bonds_and_unbonds(&client, &source, &validator)
                .await,
        );
    let mut bonds_total: token::Amount = 0.into();
    let mut bonds_total_slashed: token::Amount = 0.into();
    let mut unbonds_total: token::Amount = 0.into();
    let mut unbonds_total_slashed: token::Amount = 0.into();
    let mut total_withdrawable: token::Amount = 0.into();
    for (bond_id, details) in bonds_and_unbonds {
        let mut total: token::Amount = 0.into();
        let mut total_slashed: token::Amount = 0.into();
        let bond_type = if bond_id.source == bond_id.validator {
            format!("Self-bonds from {}", bond_id.validator)
        } else {
            format!(
                "Delegations from {} to {}",
                bond_id.source, bond_id.validator
            )
        };
        writeln!(w, "{}:", bond_type).unwrap();
        for bond in details.bonds {
            writeln!(
                w,
                "  Remaining active bond from epoch {}: Δ {}",
                bond.start, bond.amount
            )
            .unwrap();
            total += bond.amount;
            total_slashed += bond.slashed_amount.unwrap_or_default();
        }
        if total_slashed != token::Amount::default() {
            writeln!(
                w,
                "Active (slashed) bonds total: {}",
                total - total_slashed
            )
            .unwrap();
        }
        writeln!(w, "Bonds total: {}", total).unwrap();
        bonds_total += total;
        bonds_total_slashed += total_slashed;

        let mut withdrawable = token::Amount::default();
        if !details.unbonds.is_empty() {
            let mut total: token::Amount = 0.into();
            let mut total_slashed: token::Amount = 0.into();
            let bond_type = if bond_id.source == bond_id.validator {
                format!("Unbonded self-bonds from {}", bond_id.validator)
            } else {
                format!("Unbonded delegations from {}", bond_id.source)
            };
            writeln!(w, "{}:", bond_type).unwrap();
            for unbond in details.unbonds {
                total += unbond.amount;
                total_slashed += unbond.slashed_amount.unwrap_or_default();
                writeln!(
                    w,
                    "  Withdrawable from epoch {} (active from {}): Δ {}",
                    unbond.withdraw, unbond.start, unbond.amount
                )
                .unwrap();
            }
            withdrawable = total - total_slashed;
            writeln!(w, "Unbonded total: {}", total).unwrap();

            unbonds_total += total;
            unbonds_total_slashed += total_slashed;
            total_withdrawable += withdrawable;
        }
        writeln!(w, "Withdrawable total: {}", withdrawable).unwrap();
        println!();
    }
    if bonds_total != bonds_total_slashed {
        println!(
            "All bonds total active: {}",
            bonds_total - bonds_total_slashed
        );
    }
    println!("All bonds total: {}", bonds_total);

    if unbonds_total != unbonds_total_slashed {
        println!(
            "All unbonds total active: {}",
            unbonds_total - unbonds_total_slashed
        );
    }
    println!("All unbonds total: {}", unbonds_total);
    println!("All unbonds total withdrawable: {}", total_withdrawable);
}

/// Query PoS bonded stake
pub async fn query_bonded_stake(ctx: Context, args: args::QueryBondedStake) {
    let epoch = match args.epoch {
        Some(epoch) => epoch,
        None => query_and_print_epoch(args.query.clone()).await,
    };
    let client = HttpClient::new(args.query.ledger_address).unwrap();

    match args.validator {
        Some(validator) => {
            let validator = ctx.get(&validator);
            // Find bonded stake for the given validator
            let stake = get_validator_stake(&client, epoch, &validator).await;
            match stake {
                Some(stake) => {
                    // TODO: show if it's in consensus set, below capacity, or
                    // below threshold set
                    println!("Bonded stake of validator {validator}: {stake}",)
                }
                None => {
                    println!("No bonded stake found for {validator}")
                }
            }
        }
        None => {
            let consensus = unwrap_client_response(
                RPC.vp()
                    .pos()
                    .consensus_validator_set(&client, &Some(epoch))
                    .await,
            );
            let below_capacity = unwrap_client_response(
                RPC.vp()
                    .pos()
                    .below_capacity_validator_set(&client, &Some(epoch))
                    .await,
            );

            // Iterate all validators
            let stdout = io::stdout();
            let mut w = stdout.lock();

            writeln!(w, "Consensus validators:").unwrap();
            for val in consensus {
                writeln!(w, "  {}: {}", val.address.encode(), val.bonded_stake)
                    .unwrap();
            }
            if !below_capacity.is_empty() {
                writeln!(w, "Below capacity validators:").unwrap();
                for val in &below_capacity {
                    writeln!(
                        w,
                        "  {}: {}",
                        val.address.encode(),
                        val.bonded_stake
                    )
                    .unwrap();
                }
            }
        }
    }

    let total_staked_tokens = get_total_staked_tokens(&client, epoch).await;
    println!("Total bonded stake: {total_staked_tokens}");
}

/// Query and return validator's commission rate and max commission rate change
/// per epoch
pub async fn query_commission_rate(
    client: &HttpClient,
    validator: &Address,
    epoch: Option<Epoch>,
) -> Option<CommissionPair> {
    unwrap_client_response(
        RPC.vp()
            .pos()
            .validator_commission(client, validator, &epoch)
            .await,
    )
}

/// Query PoS validator's commission rate information
pub async fn query_and_print_commission_rate(
    ctx: Context,
    args: args::QueryCommissionRate,
) {
    let client = HttpClient::new(args.query.ledger_address.clone()).unwrap();
    let validator = ctx.get(&args.validator);

    let info: Option<CommissionPair> =
        query_commission_rate(&client, &validator, args.epoch).await;
    match info {
        Some(CommissionPair {
            commission_rate: rate,
            max_commission_change_per_epoch: change,
        }) => {
            println!(
                "Validator {} commission rate: {}, max change per epoch: {}",
                validator.encode(),
                rate,
                change
            );
        }
        None => {
            println!(
                "Address {} is not a validator (did not find commission rate \
                 and max change)",
                validator.encode(),
            );
        }
    }
}

/// Query PoS slashes
pub async fn query_slashes(ctx: Context, args: args::QuerySlashes) {
    let client = HttpClient::new(args.query.ledger_address).unwrap();
    let params_key = pos::params_key();
    let params = query_storage_value::<PosParams>(&client, &params_key)
        .await
        .expect("Parameter should be defined.");

    match args.validator {
        Some(validator) => {
            let validator = ctx.get(&validator);
            // Find slashes for the given validator
            let slashes: Vec<Slash> = unwrap_client_response(
                RPC.vp().pos().validator_slashes(&client, &validator).await,
            );
            if !slashes.is_empty() {
                let stdout = io::stdout();
                let mut w = stdout.lock();
                for slash in slashes {
                    writeln!(
                        w,
                        "Slash epoch {}, type {}, rate {}",
                        slash.epoch,
                        slash.r#type,
                        slash.r#type.get_slash_rate(&params)
                    )
                    .unwrap();
                }
            } else {
                println!("No slashes found for {}", validator.encode())
            }
        }
        None => {
            let all_slashes: HashMap<Address, Vec<Slash>> =
                unwrap_client_response(RPC.vp().pos().slashes(&client).await);

            if !all_slashes.is_empty() {
                let stdout = io::stdout();
                let mut w = stdout.lock();
                for (validator, slashes) in all_slashes.into_iter() {
                    for slash in slashes {
                        writeln!(
                            w,
                            "Slash epoch {}, block height {}, rate {}, type \
                             {}, validator {}",
                            slash.epoch,
                            slash.block_height,
                            slash.r#type.get_slash_rate(&params),
                            slash.r#type,
                            validator,
                        )
                        .unwrap();
                    }
                }
            } else {
                println!("No slashes found")
            }
        }
    }
}

pub async fn query_delegations(ctx: Context, args: args::QueryDelegations) {
    let client = HttpClient::new(args.query.ledger_address).unwrap();
    let owner = ctx.get(&args.owner);
    let delegations = unwrap_client_response(
        RPC.vp().pos().delegation_validators(&client, &owner).await,
    );
    if delegations.is_empty() {
        println!("No delegations found");
    } else {
        println!("Found delegations to:");
        for delegation in delegations {
            println!("  {delegation}");
        }
    }
}

/// Dry run a transaction
pub async fn dry_run_tx(ledger_address: &TendermintAddress, tx_bytes: Vec<u8>) {
    let client = HttpClient::new(ledger_address.clone()).unwrap();
    let (data, height, prove) = (Some(tx_bytes), None, false);
    let result = unwrap_client_response(
        RPC.shell().dry_run_tx(&client, data, height, prove).await,
    )
    .data;
    println!("Dry-run result: {}", result);
}

/// Get account's public key stored in its storage sub-space
pub async fn get_public_key(
    address: &Address,
    ledger_address: TendermintAddress,
) -> Option<common::PublicKey> {
    let client = HttpClient::new(ledger_address).unwrap();
    let key = pk_key(address);
    query_storage_value(&client, &key).await
}

/// Check if the given address is a known validator.
pub async fn is_validator(client: &HttpClient, address: &Address) -> bool {
    unwrap_client_response(RPC.vp().pos().is_validator(client, address).await)
}

/// Check if a given address is a known delegator
pub async fn is_delegator(client: &HttpClient, address: &Address) -> bool {
    unwrap_client_response(
        RPC.vp().pos().is_delegator(client, address, &None).await,
    )
}

/// Check if a given address is a known delegator at a particular epoch
pub async fn is_delegator_at(
    client: &HttpClient,
    address: &Address,
    epoch: Epoch,
) -> bool {
    unwrap_client_response(
        RPC.vp()
            .pos()
            .is_delegator(client, address, &Some(epoch))
            .await,
    )
}

/// Check if the address exists on chain. Established address exists if it has a
/// stored validity predicate. Implicit and internal addresses always return
/// true.
pub async fn known_address(
    address: &Address,
    ledger_address: TendermintAddress,
) -> bool {
    let client = HttpClient::new(ledger_address).unwrap();
    match address {
        Address::Established(_) => {
            // Established account exists if it has a VP
            let key = storage::Key::validity_predicate(address);
            query_has_storage_key(&client, &key).await
        }
        Address::Implicit(_) | Address::Internal(_) => true,
    }
}

#[cfg(not(feature = "mainnet"))]
/// Check if the given address is a testnet faucet account address.
pub async fn is_faucet_account(
    address: &Address,
    ledger_address: TendermintAddress,
) -> bool {
    let client = HttpClient::new(ledger_address).unwrap();
    unwrap_client_response(RPC.vp().is_faucet(&client, address).await)
}

#[cfg(not(feature = "mainnet"))]
/// Get faucet account address, if any is setup for the network.
pub async fn get_faucet_address(
    ledger_address: TendermintAddress,
) -> Option<Address> {
    let client = HttpClient::new(ledger_address).unwrap();
    unwrap_client_response(RPC.vp().get_faucet_address(&client).await)
}

#[cfg(not(feature = "mainnet"))]
/// Obtain a PoW challenge for a withdrawal from a testnet faucet account, if
/// any is setup for the network.
pub async fn get_testnet_pow_challenge(
    source: Address,
    ledger_address: TendermintAddress,
) -> testnet_pow::Challenge {
    let client = HttpClient::new(ledger_address).unwrap();
    unwrap_client_response(
        RPC.vp().testnet_pow_challenge(&client, source).await,
    )
}

/// Query for all conversions.
pub async fn query_conversions(ctx: Context, args: args::QueryConversions) {
    // The chosen token type of the conversions
    let target_token = args.token.as_ref().map(|x| ctx.get(x));
    // To facilitate human readable token addresses
    let tokens = ctx.tokens();
    let client = HttpClient::new(args.query.ledger_address).unwrap();
    let masp_addr = masp();
    let key_prefix: Key = masp_addr.to_db_key().into();
    let state_key = key_prefix
        .push(&(token::CONVERSION_KEY_PREFIX.to_owned()))
        .unwrap();
    let conv_state =
        query_storage_value::<ConversionState>(&client, &state_key)
            .await
            .expect("Conversions should be defined");
    // Track whether any non-sentinel conversions are found
    let mut conversions_found = false;
    for (addr, epoch, conv, _) in conv_state.assets.values() {
        let amt: masp_primitives::transaction::components::Amount =
            conv.clone().into();
        // If the user has specified any targets, then meet them
        // If we have a sentinel conversion, then skip printing
        if matches!(&target_token, Some(target) if target != addr)
            || matches!(&args.epoch, Some(target) if target != epoch)
            || amt == masp_primitives::transaction::components::Amount::zero()
        {
            continue;
        }
        conversions_found = true;
        // Print the asset to which the conversion applies
        print!(
            "{}[{}]: ",
            tokens.get(addr).cloned().unwrap_or_else(|| addr.clone()),
            epoch,
        );
        // Now print out the components of the allowed conversion
        let mut prefix = "";
        for (asset_type, val) in amt.components() {
            // Look up the address and epoch of asset to facilitate pretty
            // printing
            let (addr, epoch, _, _) = &conv_state.assets[asset_type];
            // Now print out this component of the conversion
            print!(
                "{}{} {}[{}]",
                prefix,
                val,
                tokens.get(addr).cloned().unwrap_or_else(|| addr.clone()),
                epoch
            );
            // Future iterations need to be prefixed with +
            prefix = " + ";
        }
        // Allowed conversions are always implicit equations
        println!(" = 0");
    }
    if !conversions_found {
        println!("No conversions found satisfying specified criteria.");
    }
}

/// Query a conversion.
pub async fn query_conversion(
    client: HttpClient,
    asset_type: AssetType,
) -> Option<(
    Address,
    Epoch,
    masp_primitives::transaction::components::Amount,
    MerklePath<Node>,
)> {
    Some(unwrap_client_response(
        RPC.shell().read_conversion(&client, &asset_type).await,
    ))
}

/// Query a storage value and decode it with [`BorshDeserialize`].
pub async fn query_storage_value<T>(
    client: &HttpClient,
    key: &storage::Key,
) -> Option<T>
where
    T: BorshDeserialize,
{
    // In case `T` is a unit (only thing that encodes to 0 bytes), we have to
    // use `storage_has_key` instead of `storage_value`, because `storage_value`
    // returns 0 bytes when the key is not found.
    let maybe_unit = T::try_from_slice(&[]);
    if let Ok(unit) = maybe_unit {
        return if unwrap_client_response(
            RPC.shell().storage_has_key(client, key).await,
        ) {
            Some(unit)
        } else {
            None
        };
    }

    let response = unwrap_client_response(
        RPC.shell()
            .storage_value(client, None, None, false, key)
            .await,
    );
    if response.data.is_empty() {
        return None;
    }
    T::try_from_slice(&response.data[..])
        .map(Some)
        .unwrap_or_else(|err| {
            eprintln!("Error decoding the value: {}", err);
            cli::safe_exit(1)
        })
}

/// Query a storage value and the proof without decoding.
pub async fn query_storage_value_bytes(
    client: &HttpClient,
    key: &storage::Key,
    height: Option<BlockHeight>,
    prove: bool,
) -> (Option<Vec<u8>>, Option<Proof>) {
    let data = None;
    let response = unwrap_client_response(
        RPC.shell()
            .storage_value(client, data, height, prove, key)
            .await,
    );
    if response.data.is_empty() {
        (None, response.proof)
    } else {
        (Some(response.data), response.proof)
    }
}

/// Query a range of storage values with a matching prefix and decode them with
/// [`BorshDeserialize`]. Returns an iterator of the storage keys paired with
/// their associated values.
pub async fn query_storage_prefix<T>(
    client: &HttpClient,
    key: &storage::Key,
) -> Option<impl Iterator<Item = (storage::Key, T)>>
where
    T: BorshDeserialize,
{
    let values = unwrap_client_response(
        RPC.shell()
            .storage_prefix(client, None, None, false, key)
            .await,
    );
    let decode =
        |PrefixValue { key, value }: PrefixValue| match T::try_from_slice(
            &value[..],
        ) {
            Err(err) => {
                eprintln!(
                    "Skipping a value for key {}. Error in decoding: {}",
                    key, err
                );
                None
            }
            Ok(value) => Some((key, value)),
        };
    if values.data.is_empty() {
        None
    } else {
        Some(values.data.into_iter().filter_map(decode))
    }
}

/// Query to check if the given storage key exists.
pub async fn query_has_storage_key(
    client: &HttpClient,
    key: &storage::Key,
) -> bool {
    unwrap_client_response(RPC.shell().storage_has_key(client, key).await)
}

/// Represents a query for an event pertaining to the specified transaction
#[derive(Debug, Copy, Clone)]
pub enum TxEventQuery<'a> {
    Accepted(&'a str),
    Applied(&'a str),
}

impl<'a> TxEventQuery<'a> {
    /// The event type to which this event query pertains
    fn event_type(self) -> &'static str {
        match self {
            TxEventQuery::Accepted(_) => "accepted",
            TxEventQuery::Applied(_) => "applied",
        }
    }

    /// The transaction to which this event query pertains
    fn tx_hash(self) -> &'a str {
        match self {
            TxEventQuery::Accepted(tx_hash) => tx_hash,
            TxEventQuery::Applied(tx_hash) => tx_hash,
        }
    }
}

/// Transaction event queries are semantically a subset of general queries
impl<'a> From<TxEventQuery<'a>> for Query {
    fn from(tx_query: TxEventQuery<'a>) -> Self {
        match tx_query {
            TxEventQuery::Accepted(tx_hash) => {
                Query::default().and_eq("accepted.hash", tx_hash)
            }
            TxEventQuery::Applied(tx_hash) => {
                Query::default().and_eq("applied.hash", tx_hash)
            }
        }
    }
}

/// Call the corresponding `tx_event_query` RPC method, to fetch
/// the current status of a transation.
pub async fn query_tx_events(
    client: &HttpClient,
    tx_event_query: TxEventQuery<'_>,
) -> eyre::Result<Option<Event>> {
    let tx_hash: Hash = tx_event_query.tx_hash().try_into()?;
    match tx_event_query {
        TxEventQuery::Accepted(_) => RPC
            .shell()
            .accepted(client, &tx_hash)
            .await
            .wrap_err_with(|| {
                eyre!("Failed querying whether a transaction was accepted")
            }),
        TxEventQuery::Applied(_) => RPC
            .shell()
            .applied(client, &tx_hash)
            .await
            .wrap_err_with(|| {
                eyre!("Error querying whether a transaction was applied")
            }),
    }
}

/// Lookup the full response accompanying the specified transaction event
// TODO: maybe remove this in favor of `query_tx_status`
pub async fn query_tx_response(
    ledger_address: &TendermintAddress,
    tx_query: TxEventQuery<'_>,
) -> Result<TxResponse, TError> {
    // Connect to the Tendermint server holding the transactions
    let (client, driver) = WebSocketClient::new(ledger_address.clone()).await?;
    let driver_handle = tokio::spawn(async move { driver.run().await });
    // Find all blocks that apply a transaction with the specified hash
    let blocks = &client
        .block_search(tx_query.into(), 1, 255, Order::Ascending)
        .await
        .expect("Unable to query for transaction with given hash")
        .blocks;
    // Get the block results corresponding to a block to which
    // the specified transaction belongs
    let block = &blocks
        .get(0)
        .ok_or_else(|| {
            TError::server(
                "Unable to find a block applying the given transaction"
                    .to_string(),
            )
        })?
        .block;
    let response_block_results = client
        .block_results(block.header.height)
        .await
        .expect("Unable to retrieve block containing transaction");
    // Search for the event where the specified transaction is
    // applied to the blockchain
    let query_event_opt =
        response_block_results.end_block_events.and_then(|events| {
            events
                .iter()
                .find(|event| {
                    event.type_str == tx_query.event_type()
                        && event.attributes.iter().any(|tag| {
                            tag.key.as_ref() == "hash"
                                && tag.value.as_ref() == tx_query.tx_hash()
                        })
                })
                .cloned()
        });
    let query_event = query_event_opt.ok_or_else(|| {
        TError::server(
            "Unable to find the event corresponding to the specified \
             transaction"
                .to_string(),
        )
    })?;
    // Reformat the event attributes so as to ease value extraction
    let event_map: std::collections::HashMap<&str, &str> = query_event
        .attributes
        .iter()
        .map(|tag| (tag.key.as_ref(), tag.value.as_ref()))
        .collect();
    // Summarize the transaction results that we were searching for
    let result = TxResponse {
        info: event_map["info"].to_string(),
        log: event_map["log"].to_string(),
        height: event_map["height"].to_string(),
        hash: event_map["hash"].to_string(),
        code: event_map["code"].to_string(),
        gas_used: event_map["gas_used"].to_string(),
        initialized_accounts: serde_json::from_str(
            event_map["initialized_accounts"],
        )
        .unwrap_or_default(),
    };
    // Signal to the driver to terminate.
    client.close()?;
    // Await the driver's termination to ensure proper connection closure.
    let _ = driver_handle.await.unwrap_or_else(|x| {
        eprintln!("{}", x);
        cli::safe_exit(1)
    });
    Ok(result)
}

/// Lookup the results of applying the specified transaction to the
/// blockchain.
pub async fn query_result(_ctx: Context, args: args::QueryResult) {
    // First try looking up application event pertaining to given hash.
    let tx_response = query_tx_response(
        &args.query.ledger_address,
        TxEventQuery::Applied(&args.tx_hash),
    )
    .await;
    match tx_response {
        Ok(result) => {
            println!(
                "Transaction was applied with result: {}",
                serde_json::to_string_pretty(&result).unwrap()
            )
        }
        Err(err1) => {
            // If this fails then instead look for an acceptance event.
            let tx_response = query_tx_response(
                &args.query.ledger_address,
                TxEventQuery::Accepted(&args.tx_hash),
            )
            .await;
            match tx_response {
                Ok(result) => println!(
                    "Transaction was accepted with result: {}",
                    serde_json::to_string_pretty(&result).unwrap()
                ),
                Err(err2) => {
                    // Print the errors that caused the lookups to fail
                    eprintln!("{}\n{}", err1, err2);
                    cli::safe_exit(1)
                }
            }
        }
    }
}

pub async fn get_proposal_votes(
    client: &HttpClient,
    epoch: Epoch,
    proposal_id: u64,
) -> Votes {
    let validators = get_all_validators(client, epoch).await;

    let vote_prefix_key =
        gov_storage::get_proposal_vote_prefix_key(proposal_id);
    let vote_iter =
        query_storage_prefix::<ProposalVote>(client, &vote_prefix_key).await;

    let mut yay_validators: HashMap<Address, (VotePower, ProposalVote)> =
        HashMap::new();
    let mut delegators: HashMap<
        Address,
        HashMap<Address, (VotePower, ProposalVote)>,
    > = HashMap::new();

    if let Some(vote_iter) = vote_iter {
        for (key, vote) in vote_iter {
            let voter_address = gov_storage::get_voter_address(&key)
                .expect("Vote key should contain the voting address.")
                .clone();
            if vote.is_yay() && validators.contains(&voter_address) {
                let amount: VotePower =
                    get_validator_stake(client, epoch, &voter_address)
                        .await
                        .unwrap_or_default()
                        .into();
                yay_validators.insert(voter_address, (amount, vote));
            } else if !validators.contains(&voter_address) {
                let validator_address =
                    gov_storage::get_vote_delegation_address(&key)
                        .expect(
                            "Vote key should contain the delegation address.",
                        )
                        .clone();
                let delegator_token_amount = get_bond_amount_at(
                    client,
                    &voter_address,
                    &validator_address,
                    epoch,
                )
                .await;
                if let Some(amount) = delegator_token_amount {
                    let entry = delegators.entry(voter_address).or_default();
                    entry.insert(
                        validator_address,
                        (VotePower::from(amount), vote),
                    );
                }
            }
        }
    }

    Votes {
        yay_validators,
        delegators,
    }
}

pub async fn get_proposal_offline_votes(
    client: &HttpClient,
    proposal: OfflineProposal,
    files: HashSet<PathBuf>,
) -> Votes {
    // let validators = get_all_validators(client, proposal.tally_epoch).await;

    let proposal_hash = proposal.compute_hash();

    let mut yay_validators: HashMap<Address, (VotePower, ProposalVote)> =
        HashMap::new();
    let mut delegators: HashMap<
        Address,
        HashMap<Address, (VotePower, ProposalVote)>,
    > = HashMap::new();

    for path in files {
        let file = File::open(&path).expect("Proposal file must exist.");
        let proposal_vote: OfflineVote = serde_json::from_reader(file)
            .expect("JSON was not well-formatted for offline vote.");

        let key = pk_key(&proposal_vote.address);
        let public_key = query_storage_value(client, &key)
            .await
            .expect("Public key should exist.");

        if !proposal_vote.proposal_hash.eq(&proposal_hash)
            || !proposal_vote.check_signature(&public_key)
        {
            continue;
        }

        if proposal_vote.vote.is_yay()
            // && validators.contains(&proposal_vote.address)
            && unwrap_client_response(
                RPC.vp().pos().is_validator(client, &proposal_vote.address).await,
            )
        {
            let amount: VotePower = get_validator_stake(
                client,
                proposal.tally_epoch,
                &proposal_vote.address,
            )
            .await
            .unwrap_or_default()
            .into();
            yay_validators.insert(
                proposal_vote.address,
                (amount, ProposalVote::Yay(VoteType::Default)),
            );
        } else if is_delegator_at(
            client,
            &proposal_vote.address,
            proposal.tally_epoch,
        )
        .await
        {
            // TODO: decide whether to do this with `bond_with_slashing` RPC
            // endpoint or with `bonds_and_unbonds`
            let bonds_and_unbonds: pos::types::BondsAndUnbondsDetails =
                unwrap_client_response(
                    RPC.vp()
                        .pos()
                        .bonds_and_unbonds(
                            client,
                            &Some(proposal_vote.address.clone()),
                            &None,
                        )
                        .await,
                );
            for (
                BondId {
                    source: _,
                    validator,
                },
                BondsAndUnbondsDetail {
                    bonds,
                    unbonds: _,
                    slashes: _,
                },
            ) in bonds_and_unbonds
            {
                let mut delegated_amount = token::Amount::default();
                for delta in bonds {
                    if delta.start <= proposal.tally_epoch {
                        delegated_amount += delta.amount
                            - delta.slashed_amount.unwrap_or_default();
                    }
                }

                let entry = delegators
                    .entry(proposal_vote.address.clone())
                    .or_default();
                entry.insert(
                    validator,
                    (
                        VotePower::from(delegated_amount),
                        proposal_vote.vote.clone(),
                    ),
                );
            }

            // let key = pos::bonds_for_source_prefix(&proposal_vote.address);
            // let bonds_iter =
            //     query_storage_prefix::<pos::Bonds>(client, &key).await;
            // if let Some(bonds) = bonds_iter {
            //     for (key, epoched_bonds) in bonds {
            //         // Look-up slashes for the validator in this key and
            //         // apply them if any
            //         let validator =
            // pos::get_validator_address_from_bond(&key)
            //             .expect(
            //                 "Delegation key should contain validator
            // address.",             );
            //         let slashes_key = pos::validator_slashes_key(&validator);
            //         let slashes = query_storage_value::<pos::Slashes>(
            //             client,
            //             &slashes_key,
            //         )
            //         .await
            //         .unwrap_or_default();
            //         let mut delegated_amount: token::Amount = 0.into();
            //         let bond = epoched_bonds
            //             .get(proposal.tally_epoch)
            //             .expect("Delegation bond should be defined.");
            //         let mut to_deduct = bond.neg_deltas;
            //         for (start_epoch, &(mut delta)) in
            //             bond.pos_deltas.iter().sorted()
            //         {
            //             // deduct bond's neg_deltas
            //             if to_deduct > delta {
            //                 to_deduct -= delta;
            //                 // If the whole bond was deducted, continue to
            //                 // the next one
            //                 continue;
            //             } else {
            //                 delta -= to_deduct;
            //                 to_deduct = token::Amount::default();
            //             }

            //             delta = apply_slashes(
            //                 &slashes,
            //                 delta,
            //                 *start_epoch,
            //                 None,
            //                 None,
            //             );
            //             delegated_amount += delta;
            //         }

            //         let validator_address =
            //             pos::get_validator_address_from_bond(&key).expect(
            //                 "Delegation key should contain validator
            // address.",             );
            //         if proposal_vote.vote.is_yay() {
            //             let entry = yay_delegators
            //                 .entry(proposal_vote.address.clone())
            //                 .or_default();
            //             entry.insert(
            //                 validator_address,
            //                 VotePower::from(delegated_amount),
            //             );
            //         } else {
            //             let entry = nay_delegators
            //                 .entry(proposal_vote.address.clone())
            //                 .or_default();
            //             entry.insert(
            //                 validator_address,
            //                 VotePower::from(delegated_amount),
            //             );
            //         }
            //     }
            // }
        }
    }

    Votes {
        yay_validators,
        delegators,
    }
}

pub async fn get_bond_amount_at(
    client: &HttpClient,
    delegator: &Address,
    validator: &Address,
    epoch: Epoch,
) -> Option<token::Amount> {
    let (_total, total_active) = unwrap_client_response(
        RPC.vp()
            .pos()
            .bond_with_slashing(client, delegator, validator, &Some(epoch))
            .await,
    );
    Some(total_active)
}

pub async fn get_all_validators(
    client: &HttpClient,
    epoch: Epoch,
) -> HashSet<Address> {
    unwrap_client_response(
        RPC.vp()
            .pos()
            .validator_addresses(client, &Some(epoch))
            .await,
    )
}

pub async fn get_total_staked_tokens(
    client: &HttpClient,
    epoch: Epoch,
) -> token::Amount {
    unwrap_client_response(
        RPC.vp().pos().total_stake(client, &Some(epoch)).await,
    )
}

/// Get the total stake of a validator at the given epoch. The total stake is a
/// sum of validator's self-bonds and delegations to their address.
/// Returns `None` when the given address is not a validator address. For a
/// validator with `0` stake, this returns `Ok(token::Amount::default())`.
async fn get_validator_stake(
    client: &HttpClient,
    epoch: Epoch,
    validator: &Address,
) -> Option<token::Amount> {
    unwrap_client_response(
        RPC.vp()
            .pos()
            .validator_stake(client, validator, &Some(epoch))
            .await,
    )
}

pub async fn get_delegators_delegation(
    client: &HttpClient,
    address: &Address,
) -> HashSet<Address> {
    unwrap_client_response(
        RPC.vp().pos().delegation_validators(client, address).await,
    )
}

pub async fn get_governance_parameters(client: &HttpClient) -> GovParams {
    use namada::types::token::Amount;
    let key = gov_storage::get_max_proposal_code_size_key();
    let max_proposal_code_size = query_storage_value::<u64>(client, &key)
        .await
        .expect("Parameter should be definied.");

    let key = gov_storage::get_max_proposal_content_key();
    let max_proposal_content_size = query_storage_value::<u64>(client, &key)
        .await
        .expect("Parameter should be definied.");

    let key = gov_storage::get_min_proposal_fund_key();
    let min_proposal_fund = query_storage_value::<Amount>(client, &key)
        .await
        .expect("Parameter should be definied.");

    let key = gov_storage::get_min_proposal_grace_epoch_key();
    let min_proposal_grace_epochs = query_storage_value::<u64>(client, &key)
        .await
        .expect("Parameter should be definied.");

    let key = gov_storage::get_min_proposal_period_key();
    let min_proposal_period = query_storage_value::<u64>(client, &key)
        .await
        .expect("Parameter should be definied.");

    let key = gov_storage::get_max_proposal_period_key();
    let max_proposal_period = query_storage_value::<u64>(client, &key)
        .await
        .expect("Parameter should be definied.");

    GovParams {
        min_proposal_fund: u64::from(min_proposal_fund),
        max_proposal_code_size,
        min_proposal_period,
        max_proposal_period,
        max_proposal_content_size,
        min_proposal_grace_epochs,
    }
}

/// Try to find an alias for a given address from the wallet. If not found,
/// formats the address into a string.
fn lookup_alias(ctx: &Context, addr: &Address) -> String {
    match ctx.wallet.find_alias(addr) {
        Some(alias) => format!("{}", alias),
        None => format!("{}", addr),
    }
}

/// A helper to unwrap client's response. Will shut down process on error.
fn unwrap_client_response<T>(response: Result<T, queries::tm::Error>) -> T {
    response.unwrap_or_else(|err| {
        eprintln!("Error in the query {}", err);
        cli::safe_exit(1)
    })
}<|MERGE_RESOLUTION|>--- conflicted
+++ resolved
@@ -1,6 +1,5 @@
 //! Client RPC queries
 
-use std::borrow::Cow;
 use std::cmp::Ordering;
 use std::collections::{BTreeMap, HashMap, HashSet};
 use std::convert::TryInto;
@@ -50,12 +49,7 @@
     process_tx, AffineCurve, DecryptedTx, EllipticCurve, PairingEngine, TxType,
     WrapperTx,
 };
-<<<<<<< HEAD
-use namada::types::{address, storage, token};
-=======
 use namada::types::{storage, token};
-use rust_decimal::Decimal;
->>>>>>> 50a27c4a
 use tokio::time::{Duration, Instant};
 
 use crate::cli::{self, args, Context};
