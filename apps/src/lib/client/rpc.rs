--- conflicted
+++ resolved
@@ -12,12 +12,8 @@
 use async_std::fs;
 use async_std::path::PathBuf;
 use async_std::prelude::*;
-<<<<<<< HEAD
 use borsh::{BorshDeserialize, BorshSerialize};
-=======
-use borsh::BorshDeserialize;
 use data_encoding::HEXLOWER;
->>>>>>> 836a6dea
 use itertools::Itertools;
 use masp_primitives::asset_type::AssetType;
 use masp_primitives::merkle_tree::MerklePath;
@@ -35,48 +31,36 @@
 use namada::ledger::pos::{
     self, is_validator_slashes_key, BondId, Bonds, PosParams, Slash, Unbonds,
 };
-<<<<<<< HEAD
-use namada::ledger::treasury::storage as treasury_storage;
 use namada::ledger::storage::ConversionState;
 use namada::proto::{SignedTxData, Tx};
 use namada::types::address::{masp, tokens, Address};
-=======
-use namada::types::address::Address;
->>>>>>> 836a6dea
 use namada::types::governance::{
     OfflineProposal, OfflineVote, ProposalResult, ProposalVote, TallyResult,
     VotePower,
 };
 use namada::types::key::*;
-<<<<<<< HEAD
 use namada::types::masp::{BalanceOwner, ExtendedViewingKey, PaymentAddress};
 use namada::types::storage::{
-    BlockHeight, BlockResults, Epoch, PrefixValue, TxIndex, KeySeg, Key,
+    BlockHeight, Epoch, PrefixValue, TxIndex, KeySeg, Key,
 };
 use namada::types::token::{balance_key, Transfer};
 use namada::types::transaction::{
     process_tx, AffineCurve, DecryptedTx, EllipticCurve, PairingEngine, TxType,
     WrapperTx,
 };
-=======
-use namada::types::storage::{Epoch, Key, KeySeg, PrefixValue};
-use namada::types::token::{balance_key, Amount};
->>>>>>> 836a6dea
 use namada::types::{address, storage, token};
 
 use crate::cli::{self, args, Context};
 use crate::client::tendermint_rpc_types::TxResponse;
-<<<<<<< HEAD
 use crate::client::tx::{
     Conversions, PinnedBalanceError, TransactionDelta, TransferDelta,
-=======
+};
 use crate::facade::tendermint::abci::Code;
 use crate::facade::tendermint_config::net::Address as TendermintAddress;
 use crate::facade::tendermint_rpc::error::Error as TError;
 use crate::facade::tendermint_rpc::query::Query;
 use crate::facade::tendermint_rpc::{
     Client, HttpClient, Order, SubscriptionClient, WebSocketClient,
->>>>>>> 836a6dea
 };
 use crate::node::ledger::rpc::Path;
 
@@ -139,265 +123,6 @@
     }
 }
 
-/// Query the results of the last committed block
-pub async fn query_results(args: args::Query) -> Vec<BlockResults> {
-    let client = HttpClient::new(args.ledger_address).unwrap();
-    let path = Path::Results;
-    let data = vec![];
-    let response = client
-        .abci_query(Some(path.into()), data, None, false)
-        .await
-        .unwrap();
-    match response.code {
-        Code::Ok => {
-            match Vec::<BlockResults>::try_from_slice(&response.value[..]) {
-                Ok(results) => {
-                    return results;
-                }
-
-                Err(err) => {
-                    eprintln!("Error decoding the results value: {}", err)
-                }
-            }
-        }
-        Code::Err(err) => eprintln!(
-            "Error in the query {} (error code {})",
-            response.info, err
-        ),
-    }
-    cli::safe_exit(1)
-}
-
-/// Obtain the known effects of all accepted shielded and transparent
-/// transactions. If an owner is specified, then restrict the set to only
-/// transactions crediting/debiting the given owner. If token is specified, then
-/// restrict set to only transactions involving the given token.
-pub async fn query_tx_deltas(
-    ctx: &mut Context,
-    ledger_address: TendermintAddress,
-    query_owner: &Option<BalanceOwner>,
-    query_token: &Option<Address>,
-) -> BTreeMap<(BlockHeight, TxIndex), (Epoch, TransferDelta, TransactionDelta)>
-{
-    const TXS_PER_PAGE: u8 = 100;
-    // Connect to the Tendermint server holding the transactions
-    let client = HttpClient::new(ledger_address.clone()).unwrap();
-    // Build up the context that will be queried for transactions
-    let _ = ctx.shielded.load();
-    let vks = ctx.wallet.get_viewing_keys();
-    let fvks: Vec<_> = vks
-        .values()
-        .map(|fvk| ExtendedFullViewingKey::from(*fvk).fvk.vk)
-        .collect();
-    ctx.shielded.fetch(&ledger_address, &[], &fvks).await;
-    // Save the update state so that future fetches can be short-circuited
-    let _ = ctx.shielded.save();
-    // Required for filtering out rejected transactions from Tendermint
-    // responses
-    let block_results = query_results(args::Query { ledger_address }).await;
-    let mut transfers = ctx.shielded.get_tx_deltas().clone();
-    // Construct the set of addresses relevant to user's query
-    let relevant_addrs = match &query_owner {
-        Some(BalanceOwner::Address(owner)) => vec![owner.clone()],
-        // MASP objects are dealt with outside of tx_search
-        Some(BalanceOwner::FullViewingKey(_viewing_key)) => vec![],
-        Some(BalanceOwner::PaymentAddress(_owner)) => vec![],
-        // Unspecified owner means all known addresses are considered relevant
-        None => ctx.wallet.get_addresses().into_values().collect(),
-    };
-    // Find all transactions to or from the relevant address set
-    for addr in relevant_addrs {
-        for prop in ["transfer.source", "transfer.target"] {
-            // Query transactions involving the current address
-            let mut tx_query = Query::eq(prop, addr.encode());
-            // Elaborate the query if requested by the user
-            if let Some(token) = &query_token {
-                tx_query = tx_query.and_eq("transfer.token", token.encode());
-            }
-            for page in 1.. {
-                let txs = &client
-                    .tx_search(
-                        tx_query.clone(),
-                        true,
-                        page,
-                        TXS_PER_PAGE,
-                        Order::Ascending,
-                    )
-                    .await
-                    .expect("Unable to query for transactions")
-                    .txs;
-                for response_tx in txs {
-                    let height = BlockHeight(response_tx.height.value());
-                    let idx = TxIndex(response_tx.index);
-                    // Only process yet unprocessed transactions which have been
-                    // accepted by node VPs
-                    let should_process = !transfers
-                        .contains_key(&(height, idx))
-                        && block_results[u64::from(height) as usize]
-                            .is_accepted(idx.0 as usize);
-                    if !should_process {
-                        continue;
-                    }
-                    let tx = Tx::try_from(response_tx.tx.as_ref())
-                        .expect("Ill-formed Tx");
-                    let mut wrapper = None;
-                    let mut transfer = None;
-                    extract_payload(tx, &mut wrapper, &mut transfer);
-                    // Epoch data is not needed for transparent transactions
-                    let epoch = wrapper.map(|x| x.epoch).unwrap_or_default();
-                    if let Some(transfer) = transfer {
-                        // Skip MASP addresses as they are already handled by
-                        // ShieldedContext
-                        if transfer.source == masp()
-                            || transfer.target == masp()
-                        {
-                            continue;
-                        }
-                        // Describe how a Transfer simply subtracts from one
-                        // account and adds the same to another
-                        let mut delta = TransferDelta::default();
-                        let tfer_delta = Amount::from_nonnegative(
-                            transfer.token.clone(),
-                            u64::from(transfer.amount),
-                        )
-                        .expect("invalid value for amount");
-                        delta.insert(
-                            transfer.source,
-                            Amount::zero() - &tfer_delta,
-                        );
-                        delta.insert(transfer.target, tfer_delta);
-                        // No shielded accounts are affected by this Transfer
-                        transfers.insert(
-                            (height, idx),
-                            (epoch, delta, TransactionDelta::new()),
-                        );
-                    }
-                }
-                // An incomplete page signifies no more transactions
-                if (txs.len() as u8) < TXS_PER_PAGE {
-                    break;
-                }
-            }
-        }
-    }
-    transfers
-}
-
-/// Query the specified accepted transfers from the ledger
-pub async fn query_transfers(mut ctx: Context, args: args::QueryTransfers) {
-    let query_token = args.token.as_ref().map(|x| ctx.get(x));
-    let query_owner = args.owner.as_ref().map(|x| ctx.get_cached(x));
-    // Obtain the effects of all shielded and transparent transactions
-    let transfers = query_tx_deltas(
-        &mut ctx,
-        args.query.ledger_address.clone(),
-        &query_owner,
-        &query_token,
-    )
-    .await;
-    // To facilitate lookups of human-readable token names
-    let tokens = tokens();
-    let vks = ctx.wallet.get_viewing_keys();
-    // To enable ExtendedFullViewingKeys to be displayed instead of ViewingKeys
-    let fvk_map: HashMap<_, _> = vks
-        .values()
-        .map(|fvk| (ExtendedFullViewingKey::from(*fvk).fvk.vk, fvk))
-        .collect();
-    // Connect to the Tendermint server holding the transactions
-    let client = HttpClient::new(args.query.ledger_address.clone()).unwrap();
-    // Now display historical shielded and transparent transactions
-    for ((height, idx), (epoch, tfer_delta, tx_delta)) in transfers {
-        // Check if this transfer pertains to the supplied owner
-        let mut relevant = match &query_owner {
-            Some(BalanceOwner::FullViewingKey(fvk)) => tx_delta
-                .contains_key(&ExtendedFullViewingKey::from(*fvk).fvk.vk),
-            Some(BalanceOwner::Address(owner)) => {
-                tfer_delta.contains_key(owner)
-            }
-            Some(BalanceOwner::PaymentAddress(_owner)) => false,
-            None => true,
-        };
-        // Realize and decode the shielded changes to enable relevance check
-        let mut shielded_accounts = HashMap::new();
-        for (acc, amt) in tx_delta {
-            // Realize the rewards that would have been attained upon the
-            // transaction's reception
-            let amt = ctx
-                .shielded
-                .compute_exchanged_amount(
-                    client.clone(),
-                    amt,
-                    epoch,
-                    Conversions::new(),
-                )
-                .await
-                .0;
-            let dec =
-                ctx.shielded.decode_amount(client.clone(), amt, epoch).await;
-            shielded_accounts.insert(acc, dec);
-        }
-        // Check if this transfer pertains to the supplied token
-        relevant &= match &query_token {
-            Some(token) => {
-                tfer_delta.values().any(|x| x[token] != 0)
-                    || shielded_accounts.values().any(|x| x[token] != 0)
-            }
-            None => true,
-        };
-        // Filter out those entries that do not satisfy user query
-        if !relevant {
-            continue;
-        }
-        println!("Height: {}, Index: {}, Transparent Transfer:", height, idx);
-        // Display the transparent changes first
-        for (account, amt) in tfer_delta {
-            if account != masp() {
-                print!("  {}:", account);
-                for (addr, val) in amt.components() {
-                    let addr_enc = addr.encode();
-                    let readable =
-                        tokens.get(addr).cloned().unwrap_or(addr_enc.as_str());
-                    let sign = match val.cmp(&0) {
-                        Ordering::Greater => "+",
-                        Ordering::Less => "-",
-                        Ordering::Equal => "",
-                    };
-                    print!(
-                        " {}{} {}",
-                        sign,
-                        token::Amount::from(val.unsigned_abs()),
-                        readable
-                    );
-                }
-                println!();
-            }
-        }
-        // Then display the shielded changes afterwards
-        for (account, amt) in shielded_accounts {
-            if fvk_map.contains_key(&account) {
-                print!("  {}:", fvk_map[&account]);
-                for (addr, val) in amt.components() {
-                    let addr_enc = addr.encode();
-                    let readable =
-                        tokens.get(addr).cloned().unwrap_or(addr_enc.as_str());
-                    let sign = match val.cmp(&0) {
-                        Ordering::Greater => "+",
-                        Ordering::Less => "-",
-                        Ordering::Equal => "",
-                    };
-                    print!(
-                        " {}{} {}",
-                        sign,
-                        token::Amount::from(val.unsigned_abs()),
-                        readable
-                    );
-                }
-                println!();
-            }
-        }
-    }
-}
-
 /// Query the raw bytes of given storage key
 pub async fn query_raw_bytes(_ctx: Context, args: args::QueryRawBytes) {
     let client = HttpClient::new(args.query.ledger_address).unwrap();
@@ -456,24 +181,16 @@
     match (args.token, args.owner) {
         (Some(token), Some(owner)) => {
             let token = ctx.get(&token);
-<<<<<<< HEAD
-            let owner = ctx
-                .get_cached(&owner)
-                .address()
-                .expect("a transparent address");
-            let key = token::balance_key(&token, &owner);
-=======
-            let owner = ctx.get(&owner);
+            let owner = ctx.get_cached(&owner);
             let key = match &args.sub_prefix {
                 Some(sub_prefix) => {
                     let sub_prefix = Key::parse(sub_prefix).unwrap();
                     let prefix =
                         token::multitoken_balance_prefix(&token, &sub_prefix);
-                    token::multitoken_balance_key(&prefix, &owner)
-                }
-                None => token::balance_key(&token, &owner),
+                    token::multitoken_balance_key(&prefix, &owner.address().unwrap())
+                }
+                None => token::balance_key(&token, &owner.address().unwrap()),
             };
->>>>>>> 836a6dea
             let currency_code = tokens
                 .get(&token)
                 .map(|c| Cow::Borrowed(*c))
@@ -494,21 +211,7 @@
             }
         }
         (None, Some(owner)) => {
-<<<<<<< HEAD
-            let owner = ctx
-                .get_cached(&owner)
-                .address()
-                .expect("a transparent address");
-            let mut found_any = false;
-            for (token, currency_code) in tokens {
-                let key = token::balance_key(&token, &owner);
-                if let Some(balance) =
-                    query_storage_value::<token::Amount>(&client, &key).await
-                {
-                    println!("{}: {}", currency_code, balance);
-                    found_any = true;
-=======
-            let owner = ctx.get(&owner);
+            let owner = ctx.get_cached(&owner);
             for (token, _) in tokens {
                 let prefix = token.to_db_key().into();
                 let balances = query_storage_prefix::<token::Amount>(
@@ -517,8 +220,7 @@
                 )
                 .await;
                 if let Some(balances) = balances {
-                    print_balances(&ctx, balances, &token, Some(&owner));
->>>>>>> 836a6dea
+                    print_balances(&ctx, balances, &token, owner.address().as_ref());
                 }
             }
         }
@@ -545,7 +247,6 @@
     }
 }
 
-<<<<<<< HEAD
 /// Query the token pinned balance(s)
 pub async fn query_pinned_balance(ctx: &mut Context, args: args::QueryBalance) {
     // Map addresses to token names
@@ -679,7 +380,11 @@
                         owner, epoch
                     );
                 }
-=======
+            }
+        }
+    }
+}
+
 fn print_balances(
     ctx: &Context,
     balances: impl Iterator<Item = (storage::Key, token::Amount)>,
@@ -739,7 +444,6 @@
             }
             None => {
                 writeln!(w, "No balances for token {}", currency_code).unwrap()
->>>>>>> 836a6dea
             }
         }
     }
@@ -1335,20 +1039,6 @@
         .expect("Parameter should be definied.");
     println!("{:4}Transactions whitelist: {:?}", "", tx_whitelist);
 
-<<<<<<< HEAD
-    println!("Treasury parameters");
-    let key = treasury_storage::get_max_transferable_fund_key();
-    let max_transferable_amount =
-        query_storage_value::<token::Amount>(&client, &key)
-            .await
-            .expect("Parameter should be definied.");
-    println!(
-        "{:4}Max. transferable amount: {}",
-        "", max_transferable_amount
-    );
-
-=======
->>>>>>> 836a6dea
     println!("PoS parameters");
     let key = pos::params_key();
     let pos_params = query_storage_value::<PosParams>(&client, &key)
