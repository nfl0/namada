--- conflicted
+++ resolved
@@ -500,7 +500,59 @@
         vp_env::get_tx_code_hash(&mut *self.gas_meter.borrow_mut(), self.tx)
             .into_storage_result()
     }
-<<<<<<< HEAD
+
+    fn read_pre<T: borsh::BorshDeserialize>(
+        &'view self,
+        key: &Key,
+    ) -> Result<Option<T>, storage_api::Error> {
+        self.pre().read(key).map_err(Into::into)
+    }
+
+    fn read_bytes_pre(
+        &'view self,
+        key: &Key,
+    ) -> Result<Option<Vec<u8>>, storage_api::Error> {
+        self.pre().read_bytes(key).map_err(Into::into)
+    }
+
+    fn read_post<T: borsh::BorshDeserialize>(
+        &'view self,
+        key: &Key,
+    ) -> Result<Option<T>, storage_api::Error> {
+        self.post().read(key).map_err(Into::into)
+    }
+
+    fn read_bytes_post(
+        &'view self,
+        key: &Key,
+    ) -> Result<Option<Vec<u8>>, storage_api::Error> {
+        self.post().read_bytes(key).map_err(Into::into)
+    }
+
+    fn has_key_pre(&'view self, key: &Key) -> Result<bool, storage_api::Error> {
+        self.pre().has_key(key).map_err(Into::into)
+    }
+
+    fn has_key_post(
+        &'view self,
+        key: &Key,
+    ) -> Result<bool, storage_api::Error> {
+        self.post().has_key(key).map_err(Into::into)
+    }
+
+    fn iter_pre_next(
+        &'view self,
+        iter: &mut Self::PrefixIter,
+    ) -> Result<Option<(String, Vec<u8>)>, storage_api::Error> {
+        self.pre().iter_next(iter).map_err(Into::into)
+    }
+
+    fn iter_post_next(
+        &'view self,
+        iter: &mut Self::PrefixIter,
+    ) -> Result<Option<(String, Vec<u8>)>, storage_api::Error> {
+        self.post().iter_next(iter).map_err(Into::into)
+    }
 }
 
 /// A convenience trait for reading and automatically deserializing a value from
@@ -598,59 +650,5 @@
             };
             Self::deserialize_if_present(Some(bytes))
         }
-=======
-
-    fn read_pre<T: borsh::BorshDeserialize>(
-        &'view self,
-        key: &Key,
-    ) -> Result<Option<T>, storage_api::Error> {
-        self.pre().read(key).map_err(Into::into)
-    }
-
-    fn read_bytes_pre(
-        &'view self,
-        key: &Key,
-    ) -> Result<Option<Vec<u8>>, storage_api::Error> {
-        self.pre().read_bytes(key).map_err(Into::into)
-    }
-
-    fn read_post<T: borsh::BorshDeserialize>(
-        &'view self,
-        key: &Key,
-    ) -> Result<Option<T>, storage_api::Error> {
-        self.post().read(key).map_err(Into::into)
-    }
-
-    fn read_bytes_post(
-        &'view self,
-        key: &Key,
-    ) -> Result<Option<Vec<u8>>, storage_api::Error> {
-        self.post().read_bytes(key).map_err(Into::into)
-    }
-
-    fn has_key_pre(&'view self, key: &Key) -> Result<bool, storage_api::Error> {
-        self.pre().has_key(key).map_err(Into::into)
-    }
-
-    fn has_key_post(
-        &'view self,
-        key: &Key,
-    ) -> Result<bool, storage_api::Error> {
-        self.post().has_key(key).map_err(Into::into)
-    }
-
-    fn iter_pre_next(
-        &'view self,
-        iter: &mut Self::PrefixIter,
-    ) -> Result<Option<(String, Vec<u8>)>, storage_api::Error> {
-        self.pre().iter_next(iter).map_err(Into::into)
-    }
-
-    fn iter_post_next(
-        &'view self,
-        iter: &mut Self::PrefixIter,
-    ) -> Result<Option<(String, Vec<u8>)>, storage_api::Error> {
-        self.post().iter_next(iter).map_err(Into::into)
->>>>>>> 36fd7d78
     }
 }