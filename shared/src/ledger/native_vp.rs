//! Native validity predicate interface associated with internal accounts such
//! as the PoS and IBC modules.
use std::cell::RefCell;
use std::collections::BTreeSet;

<<<<<<< HEAD
use borsh::BorshDeserialize;
use eyre::Context;
use thiserror::Error;

=======
use super::storage_api::{self, ResultExt, StorageRead};
pub use super::vp_env::VpEnv;
>>>>>>> 836a6dea
use crate::ledger::gas::VpGasMeter;
use crate::ledger::storage::traits::StorageHasher;
use crate::ledger::storage::write_log::WriteLog;
use crate::ledger::storage::Storage;
use crate::ledger::{storage, vp_env};
use crate::proto::Tx;
use crate::types::address::{Address, InternalAddress};
use crate::types::hash::Hash;
use crate::types::storage::{BlockHash, BlockHeight, Epoch, Key};
use crate::vm::prefix_iter::PrefixIterators;
use crate::vm::WasmCacheAccess;

/// Possible error in a native VP host function call
/// The `storage_api::Error` may wrap the `vp_env::RuntimeError` and can
/// be extended with other custom errors when using `trait VpEnv`.
pub type Error = storage_api::Error;

/// A native VP module should implement its validation logic using this trait.
pub trait NativeVp {
    /// The address of this VP
    const ADDR: InternalAddress;

    /// Error type for the methods' results.
    type Error: std::error::Error;

    /// Run the validity predicate
    fn validate_tx(
        &self,
        tx_data: &[u8],
        keys_changed: &BTreeSet<Key>,
        verifiers: &BTreeSet<Address>,
    ) -> std::result::Result<bool, Self::Error>;
}

/// A validity predicate's host context.
///
/// This is similar to [`crate::vm::host_env::VpCtx`], but without the VM
/// wrapper types and `eval_runner` field. The references must not be changed
/// when [`Ctx`] is mutable.
#[derive(Debug)]
pub struct Ctx<'a, DB, H, CA>
where
    DB: storage::DB + for<'iter> storage::DBIter<'iter>,
    H: StorageHasher,
    CA: WasmCacheAccess,
{
    /// The address of the account that owns the VP
    pub address: &'a Address,
    /// Storage prefix iterators.
    pub iterators: RefCell<PrefixIterators<'a, DB>>,
    /// VP gas meter.
    pub gas_meter: RefCell<VpGasMeter>,
    /// Read-only access to the storage.
    pub storage: &'a Storage<DB, H>,
    /// Read-only access to the write log.
    pub write_log: &'a WriteLog,
    /// The transaction code is used for signature verification
    pub tx: &'a Tx,
    /// The storage keys that have been changed. Used for calls to `eval`.
    pub keys_changed: &'a BTreeSet<Key>,
    /// The verifiers whose validity predicates should be triggered. Used for
    /// calls to `eval`.
    pub verifiers: &'a BTreeSet<Address>,
    /// VP WASM compilation cache
    #[cfg(feature = "wasm-runtime")]
    pub vp_wasm_cache: crate::vm::wasm::VpCache<CA>,
    /// To avoid unused parameter without "wasm-runtime" feature
    #[cfg(not(feature = "wasm-runtime"))]
    pub cache_access: std::marker::PhantomData<CA>,
}

/// Read access to the prior storage (state before tx execution) via
/// [`trait@StorageRead`].
#[derive(Debug)]
pub struct CtxPreStorageRead<'view, 'a: 'view, DB, H, CA>
where
    DB: storage::DB + for<'iter> storage::DBIter<'iter>,
    H: StorageHasher,
    CA: WasmCacheAccess,
{
    ctx: &'view Ctx<'a, DB, H, CA>,
}

/// Read access to the posterior storage (state after tx execution) via
/// [`trait@StorageRead`].
#[derive(Debug)]
pub struct CtxPostStorageRead<'view, 'a: 'view, DB, H, CA>
where
    DB: storage::DB + for<'iter> storage::DBIter<'iter>,
    H: StorageHasher,
    CA: WasmCacheAccess,
{
    ctx: &'view Ctx<'a, DB, H, CA>,
}

impl<'a, DB, H, CA> Ctx<'a, DB, H, CA>
where
    DB: 'static + storage::DB + for<'iter> storage::DBIter<'iter>,
    H: 'static + StorageHasher,
    CA: 'static + WasmCacheAccess,
{
    /// Initialize a new context for native VP call
    #[allow(clippy::too_many_arguments)]
    pub fn new(
        address: &'a Address,
        storage: &'a Storage<DB, H>,
        write_log: &'a WriteLog,
        tx: &'a Tx,
        gas_meter: VpGasMeter,
        keys_changed: &'a BTreeSet<Key>,
        verifiers: &'a BTreeSet<Address>,
        #[cfg(feature = "wasm-runtime")]
        vp_wasm_cache: crate::vm::wasm::VpCache<CA>,
    ) -> Self {
        Self {
            address,
            iterators: RefCell::new(PrefixIterators::default()),
            gas_meter: RefCell::new(gas_meter),
            storage,
            write_log,
            tx,
            keys_changed,
            verifiers,
            #[cfg(feature = "wasm-runtime")]
            vp_wasm_cache,
            #[cfg(not(feature = "wasm-runtime"))]
            cache_access: std::marker::PhantomData,
        }
    }

    /// Add a gas cost incured in a validity predicate
    pub fn add_gas(&self, used_gas: u64) -> Result<(), vp_env::RuntimeError> {
        vp_env::add_gas(&mut *self.gas_meter.borrow_mut(), used_gas)
    }

    /// Read access to the prior storage (state before tx execution)
    /// via [`trait@StorageRead`].
    pub fn pre<'view>(&'view self) -> CtxPreStorageRead<'view, 'a, DB, H, CA> {
        CtxPreStorageRead { ctx: self }
    }

    /// Read access to the posterior storage (state after tx execution)
    /// via [`trait@StorageRead`].
    pub fn post<'view>(
        &'view self,
    ) -> CtxPostStorageRead<'view, 'a, DB, H, CA> {
        CtxPostStorageRead { ctx: self }
    }
}

impl<'view, 'a, DB, H, CA> StorageRead<'view>
    for CtxPreStorageRead<'view, 'a, DB, H, CA>
where
    DB: 'static + storage::DB + for<'iter> storage::DBIter<'iter>,
    H: 'static + StorageHasher,
    CA: 'static + WasmCacheAccess,
{
    type PrefixIter = <DB as storage::DBIter<'a>>::PrefixIter;

    fn read_bytes(
        &self,
        key: &crate::types::storage::Key,
    ) -> Result<Option<Vec<u8>>, storage_api::Error> {
        vp_env::read_pre(
            &mut *self.ctx.gas_meter.borrow_mut(),
            self.ctx.storage,
            self.ctx.write_log,
            key,
        )
        .into_storage_result()
    }

    fn has_key(
        &self,
        key: &crate::types::storage::Key,
    ) -> Result<bool, storage_api::Error> {
        vp_env::has_key_pre(
            &mut *self.ctx.gas_meter.borrow_mut(),
            self.ctx.storage,
            key,
        )
        .into_storage_result()
    }

    fn rev_iter_prefix(
        &self,
        prefix: &crate::types::storage::Key,
    ) -> storage_api::Result<Self::PrefixIter> {
        self.ctx.rev_iter_prefix(prefix).into_storage_result()
    }

    fn iter_next(
        &self,
        iter: &mut Self::PrefixIter,
    ) -> Result<Option<(String, Vec<u8>)>, storage_api::Error> {
        vp_env::iter_pre_next::<DB>(&mut *self.ctx.gas_meter.borrow_mut(), iter)
            .into_storage_result()
    }

    // ---- Methods below are implemented in `self.ctx`, because they are
    //      the same in `pre/post` ----

    fn iter_prefix(
        &self,
        prefix: &crate::types::storage::Key,
    ) -> Result<Self::PrefixIter, storage_api::Error> {
        self.ctx.iter_prefix(prefix)
    }

    fn get_chain_id(&self) -> Result<String, storage_api::Error> {
        self.ctx.get_chain_id()
    }

    fn get_block_height(&self) -> Result<BlockHeight, storage_api::Error> {
        self.ctx.get_block_height()
    }

    fn get_block_hash(&self) -> Result<BlockHash, storage_api::Error> {
        self.ctx.get_block_hash()
    }

    fn get_block_epoch(&self) -> Result<Epoch, storage_api::Error> {
        self.ctx.get_block_epoch()
    }
}

impl<'view, 'a, DB, H, CA> StorageRead<'view>
    for CtxPostStorageRead<'view, 'a, DB, H, CA>
where
    DB: 'static + storage::DB + for<'iter> storage::DBIter<'iter>,
    H: 'static + StorageHasher,
    CA: 'static + WasmCacheAccess,
{
    type PrefixIter = <DB as storage::DBIter<'a>>::PrefixIter;

    fn read_bytes(
        &self,
        key: &crate::types::storage::Key,
    ) -> Result<Option<Vec<u8>>, storage_api::Error> {
        vp_env::read_post(
            &mut *self.ctx.gas_meter.borrow_mut(),
            self.ctx.storage,
            self.ctx.write_log,
            key,
        )
        .into_storage_result()
    }

    fn has_key(
        &self,
        key: &crate::types::storage::Key,
    ) -> Result<bool, storage_api::Error> {
        vp_env::has_key_post(
            &mut *self.ctx.gas_meter.borrow_mut(),
            self.ctx.storage,
            self.ctx.write_log,
            key,
        )
        .into_storage_result()
    }

    fn rev_iter_prefix(
        &self,
        prefix: &crate::types::storage::Key,
    ) -> storage_api::Result<Self::PrefixIter> {
        self.ctx.rev_iter_prefix(prefix).into_storage_result()
    }

    fn iter_next(
        &self,
        iter: &mut Self::PrefixIter,
    ) -> Result<Option<(String, Vec<u8>)>, storage_api::Error> {
        vp_env::iter_post_next::<DB>(
            &mut *self.ctx.gas_meter.borrow_mut(),
            self.ctx.write_log,
            iter,
        )
        .into_storage_result()
    }

    // ---- Methods below are implemented in `self.ctx`, because they are
    //      the same in `pre/post` ----

    fn iter_prefix(
        &self,
        prefix: &crate::types::storage::Key,
    ) -> Result<Self::PrefixIter, storage_api::Error> {
        self.ctx.iter_prefix(prefix)
    }

    fn get_chain_id(&self) -> Result<String, storage_api::Error> {
        self.ctx.get_chain_id()
    }

    fn get_block_height(&self) -> Result<BlockHeight, storage_api::Error> {
        self.ctx.get_block_height()
    }

    fn get_block_hash(&self) -> Result<BlockHash, storage_api::Error> {
        self.ctx.get_block_hash()
    }

    fn get_block_epoch(&self) -> Result<Epoch, storage_api::Error> {
        self.ctx.get_block_epoch()
    }
}

impl<'view, 'a: 'view, DB, H, CA> VpEnv<'view> for Ctx<'a, DB, H, CA>
where
    DB: 'static + storage::DB + for<'iter> storage::DBIter<'iter>,
    H: 'static + StorageHasher,
    CA: 'static + WasmCacheAccess,
{
    type Post = CtxPostStorageRead<'view, 'a, DB, H, CA>;
    type Pre = CtxPreStorageRead<'view, 'a, DB, H, CA>;
    type PrefixIter = <DB as storage::DBIter<'a>>::PrefixIter;

    fn pre(&'view self) -> Self::Pre {
        CtxPreStorageRead { ctx: self }
    }

    fn post(&'view self) -> Self::Post {
        CtxPostStorageRead { ctx: self }
    }

    fn read_temp<T: borsh::BorshDeserialize>(
        &self,
        key: &Key,
    ) -> Result<Option<T>, storage_api::Error> {
        vp_env::read_temp(
            &mut *self.gas_meter.borrow_mut(),
            self.write_log,
            key,
        )
        .map(|data| data.and_then(|t| T::try_from_slice(&t[..]).ok()))
        .into_storage_result()
    }

    fn read_bytes_temp(
        &self,
        key: &Key,
    ) -> Result<Option<Vec<u8>>, storage_api::Error> {
        vp_env::read_temp(
            &mut *self.gas_meter.borrow_mut(),
            self.write_log,
            key,
        )
        .into_storage_result()
    }

    fn get_chain_id(&'view self) -> Result<String, storage_api::Error> {
        vp_env::get_chain_id(&mut *self.gas_meter.borrow_mut(), self.storage)
            .into_storage_result()
    }

    fn get_block_height(
        &'view self,
    ) -> Result<BlockHeight, storage_api::Error> {
        vp_env::get_block_height(
            &mut *self.gas_meter.borrow_mut(),
            self.storage,
        )
        .into_storage_result()
    }

    fn get_block_hash(&'view self) -> Result<BlockHash, storage_api::Error> {
        vp_env::get_block_hash(&mut *self.gas_meter.borrow_mut(), self.storage)
            .into_storage_result()
    }

    fn get_block_epoch(&'view self) -> Result<Epoch, storage_api::Error> {
        vp_env::get_block_epoch(&mut *self.gas_meter.borrow_mut(), self.storage)
            .into_storage_result()
    }

    fn iter_prefix(
        &'view self,
        prefix: &Key,
    ) -> Result<Self::PrefixIter, storage_api::Error> {
        vp_env::iter_prefix(
            &mut *self.gas_meter.borrow_mut(),
            self.storage,
            prefix,
        )
        .into_storage_result()
    }

    fn rev_iter_prefix(
        &self,
        prefix: &Key,
    ) -> Result<Self::PrefixIter, storage_api::Error> {
        vp_env::rev_iter_prefix(
            &mut *self.gas_meter.borrow_mut(),
            self.storage,
            prefix,
        )
        .into_storage_result()
    }

    fn eval(
        &self,
        vp_code: Vec<u8>,
        input_data: Vec<u8>,
    ) -> Result<bool, storage_api::Error> {
        #[cfg(feature = "wasm-runtime")]
        {
            use std::marker::PhantomData;

            use crate::vm::host_env::VpCtx;
            use crate::vm::wasm::run::VpEvalWasm;

            let eval_runner = VpEvalWasm {
                db: PhantomData,
                hasher: PhantomData,
                cache_access: PhantomData,
            };
            let mut iterators: PrefixIterators<'_, DB> =
                PrefixIterators::default();
            let mut result_buffer: Option<Vec<u8>> = None;
            let mut vp_wasm_cache = self.vp_wasm_cache.clone();

            let ctx = VpCtx::new(
                self.address,
                self.storage,
                self.write_log,
                &mut *self.gas_meter.borrow_mut(),
                self.tx,
                &mut iterators,
                self.verifiers,
                &mut result_buffer,
                self.keys_changed,
                &eval_runner,
                &mut vp_wasm_cache,
            );
            match eval_runner.eval_native_result(ctx, vp_code, input_data) {
                Ok(result) => Ok(result),
                Err(err) => {
                    tracing::warn!(
                        "VP eval from a native VP failed with: {}",
                        err
                    );
                    Ok(false)
                }
            }
        }

        #[cfg(not(feature = "wasm-runtime"))]
        {
            // This line is here to prevent unused var clippy warning
            let _ = (vp_code, input_data);
            unimplemented!(
                "The \"wasm-runtime\" feature must be enabled to use the \
                 `eval` function."
            )
        }
    }
<<<<<<< HEAD
}

/// A convenience trait for reading and automatically deserializing a value from
/// storage
pub trait StorageReader {
    /// If `maybe_bytes` is not empty, return an `Option<T>` containing the
    /// deserialization of the bytes inside `maybe_bytes`.
    fn deserialize_if_present<T: BorshDeserialize>(
        maybe_bytes: Option<Vec<u8>>,
    ) -> eyre::Result<Option<T>> {
        maybe_bytes
            .map(|ref bytes| {
                T::try_from_slice(bytes)
                    .wrap_err_with(|| "couldn't deserialize".to_string())
            })
            .transpose()
    }

    /// Storage read prior state (before tx execution). It will try to read from
    /// the storage.
    fn read_pre_value<T: BorshDeserialize>(
        &self,
        key: &Key,
    ) -> eyre::Result<Option<T>>;

    /// Storage read posterior state (after tx execution). It will try to read
    /// from the write log first and if no entry found then from the
    /// storage.
    fn read_post_value<T: BorshDeserialize>(
        &self,
        key: &Key,
    ) -> eyre::Result<Option<T>>;
}

impl<'a, DB, H, CA> StorageReader for &Ctx<'a, DB, H, CA>
where
    DB: 'static + storage::DB + for<'iter> storage::DBIter<'iter>,
    H: 'static + StorageHasher,
    CA: 'static + WasmCacheAccess,
{
    /// Helper function. After reading posterior state,
    /// borsh deserialize to specified type
    fn read_post_value<T>(&self, key: &Key) -> eyre::Result<Option<T>>
    where
        T: BorshDeserialize,
    {
        let maybe_bytes = Ctx::read_post(self, key)
            .wrap_err_with(|| format!("couldn't read_post {}", key))?;
        Self::deserialize_if_present(maybe_bytes)
    }

    /// Helper function. After reading prior state,
    /// borsh deserialize to specified type
    fn read_pre_value<T>(&self, key: &Key) -> eyre::Result<Option<T>>
    where
        T: BorshDeserialize,
    {
        let maybe_bytes = Ctx::read_pre(self, key)
            .wrap_err_with(|| format!("couldn't read_pre {}", key))?;
        Self::deserialize_if_present(maybe_bytes)
    }
}

#[cfg(any(test, feature = "testing"))]
pub(super) mod testing {
    use std::collections::HashMap;

    use super::*;

    #[derive(Debug, Default)]
    pub(in super::super) struct FakeStorageReader {
        pre: HashMap<Key, Vec<u8>>,
        post: HashMap<Key, Vec<u8>>,
    }

    impl StorageReader for FakeStorageReader {
        fn read_pre_value<T: BorshDeserialize>(
            &self,
            key: &Key,
        ) -> eyre::Result<Option<T>> {
            let bytes = match self.pre.get(key) {
                Some(bytes) => bytes.to_owned(),
                None => return Ok(None),
            };
            Self::deserialize_if_present(Some(bytes))
        }

        fn read_post_value<T: BorshDeserialize>(
            &self,
            key: &Key,
        ) -> eyre::Result<Option<T>> {
            let bytes = match self.post.get(key) {
                Some(bytes) => bytes.to_owned(),
                None => return Ok(None),
            };
            Self::deserialize_if_present(Some(bytes))
        }
=======

    fn verify_tx_signature(
        &self,
        pk: &crate::types::key::common::PublicKey,
        sig: &crate::types::key::common::Signature,
    ) -> Result<bool, storage_api::Error> {
        Ok(self.tx.verify_sig(pk, sig).is_ok())
    }

    fn get_tx_code_hash(&self) -> Result<Hash, storage_api::Error> {
        vp_env::get_tx_code_hash(&mut *self.gas_meter.borrow_mut(), self.tx)
            .into_storage_result()
>>>>>>> 836a6dea
    }
}<|MERGE_RESOLUTION|>--- conflicted
+++ resolved
@@ -3,15 +3,12 @@
 use std::cell::RefCell;
 use std::collections::BTreeSet;
 
-<<<<<<< HEAD
 use borsh::BorshDeserialize;
 use eyre::Context;
 use thiserror::Error;
 
-=======
 use super::storage_api::{self, ResultExt, StorageRead};
 pub use super::vp_env::VpEnv;
->>>>>>> 836a6dea
 use crate::ledger::gas::VpGasMeter;
 use crate::ledger::storage::traits::StorageHasher;
 use crate::ledger::storage::write_log::WriteLog;
@@ -468,7 +465,19 @@
             )
         }
     }
-<<<<<<< HEAD
+
+    fn verify_tx_signature(
+        &self,
+        pk: &crate::types::key::common::PublicKey,
+        sig: &crate::types::key::common::Signature,
+    ) -> Result<bool, storage_api::Error> {
+        Ok(self.tx.verify_sig(pk, sig).is_ok())
+    }
+
+    fn get_tx_code_hash(&self) -> Result<Hash, storage_api::Error> {
+        vp_env::get_tx_code_hash(&mut *self.gas_meter.borrow_mut(), self.tx)
+            .into_storage_result()
+    }
 }
 
 /// A convenience trait for reading and automatically deserializing a value from
@@ -566,19 +575,5 @@
             };
             Self::deserialize_if_present(Some(bytes))
         }
-=======
-
-    fn verify_tx_signature(
-        &self,
-        pk: &crate::types::key::common::PublicKey,
-        sig: &crate::types::key::common::Signature,
-    ) -> Result<bool, storage_api::Error> {
-        Ok(self.tx.verify_sig(pk, sig).is_ok())
-    }
-
-    fn get_tx_code_hash(&self) -> Result<Hash, storage_api::Error> {
-        vp_env::get_tx_code_hash(&mut *self.gas_meter.borrow_mut(), self.tx)
-            .into_storage_result()
->>>>>>> 836a6dea
     }
 }